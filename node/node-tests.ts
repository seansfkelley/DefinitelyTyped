--- conflicted
+++ resolved
@@ -575,7 +575,7 @@
 //////////////////////////////////////////////////
 
 namespace tls_tests {
-<<<<<<< HEAD
+    {
     var ctx: tls.SecureContext = tls.createSecureContext({
     key: "NOT REALLY A KEY",
     cert: "SOME CERTIFICATE",
@@ -587,19 +587,6 @@
 	port: 55
     };
     var tlsSocket = tls.connect(connOpts);
-=======
-    {
-        var ctx: tls.SecureContext = tls.createSecureContext({
-            key: "NOT REALLY A KEY",
-            cert: "SOME CERTIFICATE",
-        });
-        var blah = ctx.context;
-
-        var connOpts: tls.ConnectionOptions = {
-            host: "127.0.0.1",
-            port: 55
-        };
-        var tlsSocket = tls.connect(connOpts);
     }
 
     {
@@ -778,7 +765,6 @@
         })
         _TLSSocket = _TLSSocket.prependOnceListener("secureConnect", () => { });
     }
->>>>>>> 55978642
 }
 
 ////////////////////////////////////////////////////
@@ -870,14 +856,14 @@
 
 namespace dgram_tests {
     {
-        var ds: dgram.Socket = dgram.createSocket("udp4", (msg: Buffer, rinfo: dgram.RemoteInfo): void => {
-        });
-        ds.bind();
-        ds.bind(41234);
-        var ai: dgram.AddressInfo = ds.address();
-        ds.send(new Buffer("hello"), 0, 5, 5000, "127.0.0.1", (error: Error, bytes: number): void => {
-        });
-        ds.send(new Buffer("hello"), 5000, "127.0.0.1");
+    var ds: dgram.Socket = dgram.createSocket("udp4", (msg: Buffer, rinfo: dgram.RemoteInfo): void => {
+    });
+    ds.bind();
+    ds.bind(41234);
+    var ai: dgram.AddressInfo = ds.address();
+    ds.send(new Buffer("hello"), 0, 5, 5000, "127.0.0.1", (error: Error, bytes: number): void => {
+    });
+    ds.send(new Buffer("hello"), 5000, "127.0.0.1");
     }
 
     {
