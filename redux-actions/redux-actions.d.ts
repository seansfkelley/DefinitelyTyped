// Type definitions for redux-actions v0.8.0
// Project: https://github.com/acdlite/redux-actions
// Definitions by: Jack Hsu <https://github.com/jaysoo>
<<<<<<< HEAD
// Definitions: https://github.com/DefinitelyTyped/DefinitelyTyped
declare module ReduxActions {
=======
// Definitions: https://github.com/borisyankov/DefinitelyTyped
declare namespace ReduxActions {
>>>>>>> 89f1449d
    // FSA-compliant action.
    // See: https://github.com/acdlite/flux-standard-action
    type Action = {
        type: string
        payload?: any
        error?: boolean
        meta?: any
    };

    type PayloadCreator<T> = (...args: any[]) => T;
    type MetaCreator = (...args: any[]) => any;

    type Reducer<T> = (state: T, action: Action) => T;

    type ReducerMap<T> = {
        [actionType: string]: Reducer<T>
    };

    export function createAction<T>(actionType: string, payloadCreator?: PayloadCreator<T>, metaCreator?: MetaCreator): (...args: any[]) => Action;

    export function handleAction<T>(actionType: string, reducer: Reducer<T> | ReducerMap<T>): Reducer<T>;

    export function handleActions<T>(reducerMap: ReducerMap<T>, initialState?: T): Reducer<T>;
}

declare module 'redux-actions' {
    export = ReduxActions;
}
<|MERGE_RESOLUTION|>--- conflicted
+++ resolved
@@ -1,13 +1,9 @@
 // Type definitions for redux-actions v0.8.0
 // Project: https://github.com/acdlite/redux-actions
 // Definitions by: Jack Hsu <https://github.com/jaysoo>
-<<<<<<< HEAD
 // Definitions: https://github.com/DefinitelyTyped/DefinitelyTyped
-declare module ReduxActions {
-=======
-// Definitions: https://github.com/borisyankov/DefinitelyTyped
+
 declare namespace ReduxActions {
->>>>>>> 89f1449d
     // FSA-compliant action.
     // See: https://github.com/acdlite/flux-standard-action
     type Action = {
