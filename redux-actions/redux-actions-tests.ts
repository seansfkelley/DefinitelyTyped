--- conflicted
+++ resolved
@@ -85,14 +85,10 @@
 typedState = typedActionHandler({ value: 0 }, typedIncrementAction());
 
 const typedIncrementByActionWithMeta: (value: number) => ReduxActions.ActionMeta<TypedPayload, MetaType> =
-<<<<<<< HEAD
-    ReduxActions.createAction<number, TypedPayload, MetaType>(
-=======
     ReduxActions.createAction<TypedPayload, MetaType>(
->>>>>>> 8841dfc7
     'INCREMENT_BY',
         amount => ({ increase: amount }),
-    amount => ({ remote: true })
+        amount => ({ remote: true })
     );
 
 const typedActionHandlerWithReduceMap = ReduxActions.handleAction<TypedState, TypedPayload>(
