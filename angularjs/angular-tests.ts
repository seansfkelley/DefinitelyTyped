/// <reference path="angular.d.ts" />

// issue: https://github.com/borisyankov/DefinitelyTyped/issues/369
// https://github.com/witoldsz/angular-http-auth/blob/master/src/angular-http-auth.js
/**
 * @license HTTP Auth Interceptor Module for AngularJS
 * (c) 2012 Witold Szczerba
 * License: MIT
 */

class AuthService {
    /**
      * Holds all the requests which failed due to 401 response,
      * so they can be re-requested in future, once login is completed.
      */
    buffer: { config: ng.IRequestConfig; deferred: ng.IDeferred<any>; }[] = [];

    /**
     * Required by HTTP interceptor.
     * Function is attached to provider to be invisible for regular users of this service.
     */
    pushToBuffer = function(config: ng.IRequestConfig, deferred: ng.IDeferred<any>) {
        this.buffer.push({
            config: config,
            deferred: deferred
        });
    }

    $get = [
        '$rootScope', '$injector', <any>function($rootScope: ng.IScope, $injector: ng.auto.IInjectorService) {
            var $http: ng.IHttpService; //initialized later because of circular dependency problem
            function retry(config: ng.IRequestConfig, deferred: ng.IDeferred<any>) {
                $http = $http || $injector.get<ng.IHttpService>('$http');
                $http(config).then(function (response) {
                    deferred.resolve(response);
                });
            }
            function retryAll() {
                for (var i = 0; i < this.buffer.length; ++i) {
                    retry(this.buffer[i].config, this.buffer[i].deferred);
                }
                this.buffer = [];
            }

            return {
                loginConfirmed: function () {
                    $rootScope.$broadcast('event:auth-loginConfirmed');
                    retryAll();
                }
            }
        }
    ];
}

angular.module('http-auth-interceptor', [])

    .provider('authService', AuthService)

/**
 * $http interceptor.
 * On 401 response - it stores the request and broadcasts 'event:angular-auth-loginRequired'.
 */
    .config(['$httpProvider', 'authServiceProvider', <any>function ($httpProvider: ng.IHttpProvider, authServiceProvider: any) {

        var interceptor = ['$rootScope', '$q', <any>function ($rootScope: ng.IScope, $q: ng.IQService) {
            function success(response: ng.IHttpPromiseCallbackArg<any>) {
                return response;
            }

            function error(response: ng.IHttpPromiseCallbackArg<any>) {
                if (response.status === 401) {
                    var deferred = $q.defer<void>();
                    authServiceProvider.pushToBuffer(response.config, deferred);
                    $rootScope.$broadcast('event:auth-loginRequired');
                    return deferred.promise;
                }
                // otherwise
                return $q.reject(response);
            }

          return function (promise: ng.IHttpPromise<any>) {
                return promise.then(success, error);
            }

      }];
        $httpProvider.interceptors.push(interceptor);
    }]);


module HttpAndRegularPromiseTests {
    interface Person {
        firstName: string;
        lastName: string;
    }

    interface ExpectedResponse extends Person { }

    interface SomeControllerScope extends ng.IScope {
        person: Person;
        theAnswer: number;
        letters: string[];
        snack: string;
        nothing?: string;
    }

    var someController: Function = ($scope: SomeControllerScope, $http: ng.IHttpService, $q: ng.IQService) => {
        $http.get<ExpectedResponse>("http://somewhere/some/resource")
            .success((data: ExpectedResponse) => {
                $scope.person = data;
            });

        $http.get<ExpectedResponse>("http://somewhere/some/resource")
            .then((response: ng.IHttpPromiseCallbackArg<ExpectedResponse>) => {
                // typing lost, so something like
                // var i: number = response.data
                // would type check
                $scope.person = response.data;
            });

        $http.get<ExpectedResponse>("http://somewhere/some/resource")
            .then((response: ng.IHttpPromiseCallbackArg<ExpectedResponse>) => {
                // typing lost, so something like
                // var i: number = response.data
                // would NOT type check
                $scope.person = response.data;
            });

        var aPromise: ng.IPromise<Person> = $q.when({ firstName: "Jack", lastName: "Sparrow" });
        aPromise.then((person: Person) => {
            $scope.person = person;
        });

        var bPromise: ng.IPromise<number> = $q.when(42);
        bPromise.then((answer: number) => {
            $scope.theAnswer = answer;
        });

        var cPromise: ng.IPromise<string[]> = $q.when(["a", "b", "c"]);
        cPromise.then((letters: string[]) => {
            $scope.letters = letters;
        });

        // When $q.when is passed an IPromise<T>, it returns an IPromise<T>
        var dPromise: ng.IPromise<string> = $q.when($q.when("ALBATROSS!"));
        dPromise.then((snack: string) => {
            $scope.snack = snack;
        });

        // $q.when may be called without arguments
        var ePromise: ng.IPromise<void> = $q.when();
        ePromise.then(() => {
            $scope.nothing = "really nothing";
        });
    }

  // Test that we can pass around a type-checked success/error Promise Callback
  var anotherController: Function = ($scope: SomeControllerScope, $http:
        ng.IHttpService, $q: ng.IQService) => {

        var buildFooData: Function = () => 42;

        var doFoo: Function = (callback: ng.IHttpPromiseCallback<ExpectedResponse>) => {
            $http.get<ExpectedResponse>('/foo', buildFooData())
                .success(callback);
        }

    doFoo((data: any) => console.log(data));
    }
}

// Test for AngularJS Syntax

module My.Namespace {
    export var x: any; // need to export something for module to kick in
}

// IModule Registering Test
var mod = angular.module('tests', []);
mod.controller('name', function ($scope: ng.IScope) { })
mod.controller('name', ['$scope', <any>function ($scope: ng.IScope) { }])
mod.controller(My.Namespace);
mod.directive('name', <any>function ($scope: ng.IScope) { })
mod.directive('name', ['$scope', <any>function ($scope: ng.IScope) { }])
mod.directive(My.Namespace);
mod.factory('name', function ($scope: ng.IScope) { })
mod.factory('name', ['$scope', <any>function ($scope: ng.IScope) { }])
mod.factory(My.Namespace);
mod.filter('name', function ($scope: ng.IScope) { })
mod.filter('name', ['$scope', <any>function ($scope: ng.IScope) { }])
mod.filter(My.Namespace);
mod.provider('name', function ($scope: ng.IScope) { return { $get: () => { } } })
mod.provider('name', TestProvider);
mod.provider('name', ['$scope', <any>function ($scope: ng.IScope) { }])
mod.provider(My.Namespace);
mod.service('name', function ($scope: ng.IScope) { })
mod.service('name', ['$scope', <any>function ($scope: ng.IScope) { }])
mod.service(My.Namespace);
mod.constant('name', 23);
mod.constant('name', "23");
mod.constant(My.Namespace);
mod.value('name', 23);
mod.value('name', "23");
mod.value(My.Namespace);
mod.decorator('name', function($scope:ng.IScope){ });
mod.decorator('name', ['$scope', <any>function($scope: ng.IScope){ }]);


class TestProvider implements ng.IServiceProvider {
    constructor(private $scope: ng.IScope) {
    }

    $get() {
    }
}

// Promise signature tests
var foo: ng.IPromise<number>;
foo.then((x) => {
    // x is inferred to be a number
    return "asdf";
}).then((x) => {
    // x is inferred to be string
    x.length;
    return 123;
}).then((x) => {
    // x is infered to be a number
    x.toFixed();
    return;
}).then((x) => {
    // x is infered to be void
    // Typescript will prevent you to actually use x as a local variable
    // Try object:
    return { a: 123 };
}).then((x) => {
    // Object is inferred here
    x.a = 123;
    //Try a promise
    var y: ng.IPromise<number>;
    return y;
}).then((x) => {
    // x is infered to be a number, which is the resolved value of a promise
    x.toFixed();
});

// $q signature tests
module TestQ {
    interface TResult {
        a: number;
        b: string;
        c: boolean;
    }
    var tResult: TResult;
    var promiseTResult: angular.IPromise<TResult>;

    var $q: angular.IQService;
    var promiseAny: angular.IPromise<any>;

    // $q constructor
    {
        let result: angular.IPromise<TResult>;
        result = new $q<TResult>((resolve: (value: TResult) => any) => {});
        result = new $q<TResult>((resolve: (value: TResult) => any, reject: (value: any) => any) => {});
        result = $q<TResult>((resolve: (value: TResult) => any) => {});
        result = $q<TResult>((resolve: (value: TResult) => any, reject: (value: any) => any) => {});
    }

    // $q.all
    {
        let result: angular.IPromise<any[]>;
        result = $q.all([promiseAny, promiseAny]);
    }
    {
        let result: angular.IPromise<TResult[]>;
        result = $q.all<TResult>([promiseAny, promiseAny]);
    }
    {
        let result: angular.IPromise<{[id: string]: any;}>;
        result = $q.all({a: promiseAny, b: promiseAny});
    }
    {
        let result: angular.IPromise<{a: number; b: string;}>;
        result = $q.all<{a: number; b: string;}>({a: promiseAny, b: promiseAny});
    }


    // $q.defer
    {
        let result: angular.IDeferred<TResult>;
        result = $q.defer<TResult>();
    }

    // $q.reject
    {
        let result: angular.IPromise<any>;
        result = $q.reject();
        result = $q.reject('');
    }

    // $q.resolve
    {
        let result: angular.IPromise<void>;
        result = $q.resolve();
    }
    {
        let result: angular.IPromise<TResult>;
        result = $q.resolve<TResult>(tResult);
        result = $q.resolve<TResult>(promiseTResult);
    }

    // $q.when
    {
        let result: angular.IPromise<void>;
        result = $q.when();
    }
    {
        let result: angular.IPromise<TResult>;
        result = $q.when<TResult>(tResult);
        result = $q.when<TResult>(promiseTResult);
    }
}


var httpFoo: ng.IHttpPromise<number>;
httpFoo.then((x) => {
    // When returning a promise the generic type must be inferred.
    var innerPromise : ng.IPromise<number>;
    return innerPromise;
}).then((x) => {
    // must still be number.
    x.toFixed();
});

httpFoo.success((data, status, headers, config) => {
    var h = headers("test");
    h.charAt(0);
    var hs = headers();
    hs["content-type"].charAt(1);
});


// Deferred signature tests
module TestDeferred {
    var any: any;

    interface TResult {
        a: number;
        b: string;
        c: boolean;
    }
    var tResult: TResult;

    var deferred: angular.IDeferred<TResult>;

    // deferred.resolve
    {
        let result: void;
        result = <void>deferred.resolve();
        result = <void>deferred.resolve(tResult);
    }

    // deferred.reject
    {
        let result: void;
        result = deferred.reject();
        result = deferred.reject(any);
    }

    // deferred.notify
    {
        let result: void;
        result = deferred.notify();
        result = deferred.notify(any);
    }

    // deferred.promise
    {
        let result: angular.IPromise<TResult>;
        result = deferred.promise;
    }
}


// Promise signature tests
module TestPromise {
    var result: any;
    var any: any;

    interface TResult {
        a: number;
        b: string;
        c: boolean;
    }
    interface TOther {
        d: number;
        e: string;
        f: boolean;
    }

    var tresult: TResult;
    var tresultPromise: ng.IPromise<TResult>;
<<<<<<< HEAD
    var tresultHttpPromise: ng.IHttpPromise<TResult>;
    
    var tother: TOther;
    var totherPromise: ng.IPromise<TOther>;
    var totherHttpPromise: ng.IHttpPromise<TOther>;
    
=======

    var tother: TOther;
    var totherPromise: ng.IPromise<TOther>;

>>>>>>> 8ec432ab
    var promise: angular.IPromise<TResult>;

    // promise.then
    result = <angular.IPromise<any>>promise.then((result) => any);
    result = <angular.IPromise<any>>promise.then((result) => any, (any) => any);
    result = <angular.IPromise<any>>promise.then((result) => any, (any) => any, (any) => any);

    result = <angular.IPromise<TResult>>promise.then((result) => result);
    result = <angular.IPromise<TResult>>promise.then((result) => result, (any) => any);
    result = <angular.IPromise<TResult>>promise.then((result) => result, (any) => any, (any) => any);
    result = <angular.IPromise<TResult>>promise.then((result) => tresultPromise);
    result = <angular.IPromise<TResult>>promise.then((result) => tresultPromise, (any) => any);
    result = <angular.IPromise<TResult>>promise.then((result) => tresultPromise, (any) => any, (any) => any);
<<<<<<< HEAD
    result = <angular.IPromise<ng.IHttpPromiseCallbackArg<TResult>>>promise.then((result) => tresultHttpPromise);
    result = <angular.IPromise<ng.IHttpPromiseCallbackArg<TResult>>>promise.then((result) => tresultHttpPromise, (any) => any);
    result = <angular.IPromise<ng.IHttpPromiseCallbackArg<TResult>>>promise.then((result) => tresultHttpPromise, (any) => any, (any) => any);
    
=======

>>>>>>> 8ec432ab
    result = <angular.IPromise<TOther>>promise.then((result) => tother);
    result = <angular.IPromise<TOther>>promise.then((result) => tother, (any) => any);
    result = <angular.IPromise<TOther>>promise.then((result) => tother, (any) => any, (any) => any);
    result = <angular.IPromise<TOther>>promise.then((result) => totherPromise);
    result = <angular.IPromise<TOther>>promise.then((result) => totherPromise, (any) => any);
    result = <angular.IPromise<TOther>>promise.then((result) => totherPromise, (any) => any, (any) => any);
<<<<<<< HEAD
    result = <angular.IPromise<ng.IHttpPromiseCallbackArg<TOther>>>promise.then((result) => totherHttpPromise);
    result = <angular.IPromise<ng.IHttpPromiseCallbackArg<TOther>>>promise.then((result) => totherHttpPromise, (any) => any);
    result = <angular.IPromise<ng.IHttpPromiseCallbackArg<TOther>>>promise.then((result) => totherHttpPromise, (any) => any, (any) => any);
    
=======

>>>>>>> 8ec432ab
    // promise.catch
    result = <angular.IPromise<any>>promise.catch((err) => any);
    result = <angular.IPromise<TResult>>promise.catch((err) => tresult);
    result = <angular.IPromise<TResult>>promise.catch((err) => tresultPromise);
    result = <angular.IPromise<ng.IHttpPromiseCallbackArg<TResult>>>promise.catch((err) => tresultHttpPromise);
    result = <angular.IPromise<TOther>>promise.catch((err) => tother);
    result = <angular.IPromise<TOther>>promise.catch((err) => totherPromise);
    result = <angular.IPromise<ng.IHttpPromiseCallbackArg<TOther>>>promise.catch((err) => totherHttpPromise);

    // promise.finally
    result = <angular.IPromise<TResult>>promise.finally(() => any);
    result = <angular.IPromise<TResult>>promise.finally(() => tresult);
    result = <angular.IPromise<TResult>>promise.finally(() => tother);
}


function test_angular_forEach() {
    var values: { [key: string]: string } = { name: 'misko', gender: 'male' };
    var log: string[] = [];
    angular.forEach(values, function (value, key) {
        this.push(key + ': ' + value);
    }, log);
    //expect(log).toEqual(['name: misko', 'gender: male']);
}

// angular.element() tests
var element = angular.element("div.myApp");
var scope: ng.IScope = element.scope();
var isolateScope: ng.IScope = element.isolateScope();


// $timeout signature tests
module TestTimeout {
    interface TResult {
        a: number;
        b: string;
        c: boolean;
    }
    var fnTResult: (...args: any[]) => TResult;
    var promiseAny: angular.IPromise<any>;
    var $timeout: angular.ITimeoutService;

    // $timeout
    {
        let result: angular.IPromise<any>;
        result = $timeout();
    }
    {
        let result: angular.IPromise<void>;
        result = $timeout(1);
        result = $timeout(1, true);
    }
    {
        let result: angular.IPromise<TResult>;
        result = $timeout(fnTResult);
        result = $timeout(fnTResult, 1);
        result = $timeout(fnTResult, 1, true);
        result = $timeout(fnTResult, 1, true, 1);
        result = $timeout(fnTResult, 1, true, 1, '');
        result = $timeout(fnTResult, 1, true, 1, '', true);
    }

    // $timeout.cancel
    {
        let result: boolean;
        result = $timeout.cancel();
        result = $timeout.cancel(promiseAny);
    }
}


function test_IAttributes(attributes: ng.IAttributes){
    return attributes;
}

test_IAttributes({
    $normalize: function (classVal){},
    $addClass: function (classVal){},
    $removeClass: function(classVal){},
    $set: function(key, value){},
    $observe: function(name: any, fn: any){
        return fn;
    },
    $attr: {}
});

class SampleDirective implements ng.IDirective {
    public restrict = 'A';
    name = 'doh';

    compile(templateElement: ng.IAugmentedJQuery) {
        return {
            post: this.link
        };
    }

    static instance():ng.IDirective {
        return new SampleDirective();
    }

    link(scope: ng.IScope) {

    }
}

class SampleDirective2 implements ng.IDirective {
    public restrict = 'EAC';

    compile(templateElement: ng.IAugmentedJQuery) {
        return {
            pre: this.link
        };
    }

    static instance():ng.IDirective {
        return new SampleDirective2();
    }

    link(scope: ng.IScope) {

    }
}

angular.module('SameplDirective', []).directive('sampleDirective', SampleDirective.instance).directive('sameplDirective2', SampleDirective2.instance);

angular.module('AnotherSampleDirective', []).directive('myDirective', ['$interpolate', '$q', ($interpolate: ng.IInterpolateService, $q: ng.IQService) => {
    return {
        restrict: 'A',
        link: (scope: ng.IScope, el: ng.IAugmentedJQuery, attr: ng.IAttributes) => {
            $interpolate(attr['test'])(scope);
            $interpolate('', true)(scope);
            $interpolate('', true, 'html')(scope);
            $interpolate('', true, 'html', true)(scope);
            var defer = $q.defer();
            defer.reject();
            defer.resolve();
            defer.promise.then(function(d) {
                return d;
            }).then(function(): any {
                return null;
            }, function(): any {
                return null;
            })
            .catch((): any => {
                return null;
            })
            .finally((): any => {
                return null;
            });
            var promise = new $q((resolve) => {
                resolve();
            });

            promise = new $q((resolve, reject) => {
                reject();
                resolve(true);
            });

            promise = new $q<boolean>((resolver, reject) => {
                resolver(true);
                reject(false);
            });
        }
    };
}]);

// test from https://docs.angularjs.org/guide/directive
angular.module('docsSimpleDirective', [])
    .controller('Controller', ['$scope', function($scope: any) {
        $scope.customer = {
            name: 'Naomi',
            address: '1600 Amphitheatre'
        };
    }])
    .directive('myCustomer', function() {
        return {
            template: 'Name: {{customer.name}} Address: {{customer.address}}'
        };
    });

angular.module('docsTemplateUrlDirective', [])
    .controller('Controller', ['$scope', function($scope: any) {
        $scope.customer = {
            name: 'Naomi',
            address: '1600 Amphitheatre'
        };
    }])
    .directive('myCustomer', function() {
        return {
            templateUrl: 'my-customer.html'
        };
    });

angular.module('docsRestrictDirective', [])
    .controller('Controller', ['$scope', function($scope: any) {
        $scope.customer = {
            name: 'Naomi',
            address: '1600 Amphitheatre'
        };
    }])
    .directive('myCustomer', function() {
        return {
            restrict: 'E',
            templateUrl: 'my-customer.html'
        };
    });

angular.module('docsScopeProblemExample', [])
    .controller('NaomiController', ['$scope', function($scope: any) {
        $scope.customer = {
            name: 'Naomi',
            address: '1600 Amphitheatre'
        };
    }])
    .controller('IgorController', ['$scope', function($scope: any) {
        $scope.customer = {
            name: 'Igor',
            address: '123 Somewhere'
        };
    }])
    .directive('myCustomer', function() {
        return {
            restrict: 'E',
            templateUrl: 'my-customer.html'
        };
    });

angular.module('docsIsolateScopeDirective', [])
    .controller('Controller', ['$scope', function($scope: any) {
        $scope.naomi = { name: 'Naomi', address: '1600 Amphitheatre' };
        $scope.igor = { name: 'Igor', address: '123 Somewhere' };
    }])
    .directive('myCustomer', function() {
        return {
            restrict: 'E',
            scope: {
                customerInfo: '=info'
            },
            templateUrl: 'my-customer-iso.html'
        };
    });

angular.module('docsIsolationExample', [])
    .controller('Controller', ['$scope', function($scope: any) {
        $scope.naomi = { name: 'Naomi', address: '1600 Amphitheatre' };
        $scope.vojta = { name: 'Vojta', address: '3456 Somewhere Else' };
    }])
    .directive('myCustomer', function() {
        return {
            restrict: 'E',
            scope: {
                customerInfo: '=info'
            },
            templateUrl: 'my-customer-plus-vojta.html'
        };
    });

angular.module('docsTimeDirective', [])
    .controller('Controller', ['$scope', function($scope: any) {
        $scope.format = 'M/d/yy h:mm:ss a';
    }])
    .directive('myCurrentTime', ['$interval', 'dateFilter', function($interval: any, dateFilter: any) {

        return {
            link: function(scope: ng.IScope, element: ng.IAugmentedJQuery, attrs:ng.IAttributes) {
                var format: any,
                    timeoutId: any;

                function updateTime() {
                    element.text(dateFilter(new Date(), format));
                }

                scope.$watch(attrs['myCurrentTime'], function (value: any) {
                    format = value;
                    updateTime();
                });

                element.on('$destroy', function () {
                    $interval.cancel(timeoutId);
                });

                // start the UI update process; save the timeoutId for canceling
                timeoutId = $interval(function () {
                    updateTime(); // update DOM
                }, 1000);
            }
        };
    }]);

angular.module('docsTransclusionDirective', [])
    .controller('Controller', ['$scope', function($scope: any) {
        $scope.name = 'Tobias';
    }])
    .directive('myDialog', function() {
        return {
            restrict: 'E',
            transclude: true,
            templateUrl: 'my-dialog.html'
        };
    });

angular.module('docsTransclusionExample', [])
    .controller('Controller', ['$scope', function($scope: any) {
        $scope.name = 'Tobias';
    }])
    .directive('myDialog', function() {
        return {
            restrict: 'E',
            transclude: true,
            scope: {},
            templateUrl: 'my-dialog.html',
            link: function (scope: ng.IScope, element: ng.IAugmentedJQuery) {
                scope['name'] = 'Jeff';
            }
        };
    });

angular.module('docsIsoFnBindExample', [])
    .controller('Controller', ['$scope', '$timeout', function($scope: any, $timeout: any) {
        $scope.name = 'Tobias';
        $scope.hideDialog = function () {
            $scope.dialogIsHidden = true;
            $timeout(function () {
                $scope.dialogIsHidden = false;
            }, 2000);
        };
    }])
    .directive('myDialog', function() {
        return {
            restrict: 'E',
            transclude: true,
            scope: {
                'close': '&onClose'
            },
            templateUrl: 'my-dialog-close.html'
        };
    });

angular.module('dragModule', [])
    .directive('myDraggable', ['$document', function($document: any) {
        return function(scope: any, element: any, attr: any) {
            var startX = 0, startY = 0, x = 0, y = 0;

            element.css({
                position: 'relative',
                border: '1px solid red',
                backgroundColor: 'lightgrey',
                cursor: 'pointer'
            });

            element.on('mousedown', function(event: any) {
                // Prevent default dragging of selected content
                event.preventDefault();
                startX = event.pageX - x;
                startY = event.pageY - y;
                $document.on('mousemove', mousemove);
                $document.on('mouseup', mouseup);
            });

            function mousemove(event: any) {
                y = event.pageY - startY;
                x = event.pageX - startX;
                element.css({
                    top: y + 'px',
                    left:  x + 'px'
                });
            }

            function mouseup() {
                $document.off('mousemove', mousemove);
                $document.off('mouseup', mouseup);
            }
        };
    }]);

angular.module('docsTabsExample', [])
    .directive('myTabs', function() {
        return {
            restrict: 'E',
            transclude: true,
            scope: {},
            controller: function($scope: ng.IScope) {
                var panes: any = $scope['panes'] = [];

                $scope['select'] = function(pane: any) {
                    angular.forEach(panes, function(pane: any) {
                        pane.selected = false;
                    });
                    pane.selected = true;
                };

                this.addPane = function(pane: any) {
                    if (panes.length === 0) {
                        $scope['select'](pane);
                    }
                    panes.push(pane);
                };
            },
            templateUrl: 'my-tabs.html'
        };
    })
    .directive('myPane', function() {
        return {
            require: '^myTabs',
            restrict: 'E',
            transclude: true,
            scope: {
                title: '@'
            },
            link: function(scope: ng.IScope, element: ng.IAugmentedJQuery, attrs: ng.IAttributes, tabsCtrl: any) {
                tabsCtrl.addPane(scope);
            },
            templateUrl: 'my-pane.html'
        };
    });

interface copyExampleUser {
    name?: string;
    email?: string;
    gender?: string;
}

interface copyExampleScope {

    user: copyExampleUser;
    master: copyExampleUser;
    update: (copyExampleUser: copyExampleUser) => any;
    reset: () => any;
}

angular.module('copyExample', [])
    .controller('ExampleController', ['$scope', function ($scope: copyExampleScope) {
        $scope.master = { };

        $scope.update = function (user) {
            // Example with 1 argument
            $scope.master = angular.copy(user);
        };

        $scope.reset = function () {
            // Example with 2 arguments
            angular.copy($scope.master, $scope.user);
        };

        $scope.reset();
    }]);

module locationTests {

    var $location: ng.ILocationService;

    /*
     * From https://docs.angularjs.org/api/ng/service/$location
     */

    // given url http://example.com/#/some/path?foo=bar&baz=xoxo
    var searchObject = $location.search();
    // => {foo: 'bar', baz: 'xoxo'}


    // set foo to 'yipee'
    $location.search('foo', 'yipee');
    // => $location

    // set foo to 5
    $location.search('foo', 5);
    // => $location

    /*
     * From: https://docs.angularjs.org/guide/$location
     */

    // in browser with HTML5 history support:
    // open http://example.com/#!/a -> rewrite to http://example.com/a
    // (replacing the http://example.com/#!/a history record)
    $location.path() == '/a'

    $location.path('/foo');
    $location.absUrl() == 'http://example.com/foo'

    $location.search() == {}
    $location.search({ a: 'b', c: true });
    $location.absUrl() == 'http://example.com/foo?a=b&c'

    $location.path('/new').search('x=y');
    $location.url() == 'new?x=y'
    $location.absUrl() == 'http://example.com/new?x=y'

    // in browser without html5 history support:
    // open http://example.com/new?x=y -> redirect to http://example.com/#!/new?x=y
    // (again replacing the http://example.com/new?x=y history item)
    $location.path() == '/new'
    $location.search() == { x: 'y' }

    $location.path('/foo/bar');
    $location.path() == '/foo/bar'
    $location.url() == '/foo/bar?x=y'
    $location.absUrl() == 'http://example.com/#!/foo/bar?x=y'
}

// NgModelController
function NgModelControllerTyping() {
    var ngModel: angular.INgModelController;
    var $http: angular.IHttpService;
    var $q: angular.IQService;

    // See https://docs.angularjs.org/api/ng/type/ngModel.NgModelController#$validators
    ngModel.$validators['validCharacters'] = function(modelValue, viewValue) {
        var value = modelValue || viewValue;
        return /[0-9]+/.test(value) &&
            /[a-z]+/.test(value) &&
            /[A-Z]+/.test(value) &&
            /\W+/.test(value);
    };

    ngModel.$asyncValidators['uniqueUsername'] = function(modelValue, viewValue) {
        var value = modelValue || viewValue;
        return $http.get('/api/users/' + value).
            then(function resolved() {
                return $q.reject('exists');
            }, function rejected() {
                return true;
            });
    };
}

function ngFilterTyping() {
    var $filter:  angular.IFilterService;
    var items: string[];

    $filter("name")(items, "test");
    $filter("name")(items, {name: "test"});
    $filter("name")(items, (val, index, array) => {
        return array;
    });
    $filter("name")(items, (val, index, array) => {
        return array;
    }, (actual, expected) => {
        return actual == expected;
    });
}

function parseTyping() {
    var $parse: angular.IParseService;
    var compiledExp = $parse('a.b.c');
    if (compiledExp.constant) {
        return compiledExp({});
    } else if (compiledExp.literal) {
        return compiledExp({}, {a: {b: {c: 42}}});
    }
}<|MERGE_RESOLUTION|>--- conflicted
+++ resolved
@@ -398,19 +398,12 @@
 
     var tresult: TResult;
     var tresultPromise: ng.IPromise<TResult>;
-<<<<<<< HEAD
     var tresultHttpPromise: ng.IHttpPromise<TResult>;
-    
+
     var tother: TOther;
     var totherPromise: ng.IPromise<TOther>;
     var totherHttpPromise: ng.IHttpPromise<TOther>;
-    
-=======
-
-    var tother: TOther;
-    var totherPromise: ng.IPromise<TOther>;
-
->>>>>>> 8ec432ab
+
     var promise: angular.IPromise<TResult>;
 
     // promise.then
@@ -424,28 +417,20 @@
     result = <angular.IPromise<TResult>>promise.then((result) => tresultPromise);
     result = <angular.IPromise<TResult>>promise.then((result) => tresultPromise, (any) => any);
     result = <angular.IPromise<TResult>>promise.then((result) => tresultPromise, (any) => any, (any) => any);
-<<<<<<< HEAD
     result = <angular.IPromise<ng.IHttpPromiseCallbackArg<TResult>>>promise.then((result) => tresultHttpPromise);
     result = <angular.IPromise<ng.IHttpPromiseCallbackArg<TResult>>>promise.then((result) => tresultHttpPromise, (any) => any);
     result = <angular.IPromise<ng.IHttpPromiseCallbackArg<TResult>>>promise.then((result) => tresultHttpPromise, (any) => any, (any) => any);
-    
-=======
-
->>>>>>> 8ec432ab
+
     result = <angular.IPromise<TOther>>promise.then((result) => tother);
     result = <angular.IPromise<TOther>>promise.then((result) => tother, (any) => any);
     result = <angular.IPromise<TOther>>promise.then((result) => tother, (any) => any, (any) => any);
     result = <angular.IPromise<TOther>>promise.then((result) => totherPromise);
     result = <angular.IPromise<TOther>>promise.then((result) => totherPromise, (any) => any);
     result = <angular.IPromise<TOther>>promise.then((result) => totherPromise, (any) => any, (any) => any);
-<<<<<<< HEAD
     result = <angular.IPromise<ng.IHttpPromiseCallbackArg<TOther>>>promise.then((result) => totherHttpPromise);
     result = <angular.IPromise<ng.IHttpPromiseCallbackArg<TOther>>>promise.then((result) => totherHttpPromise, (any) => any);
     result = <angular.IPromise<ng.IHttpPromiseCallbackArg<TOther>>>promise.then((result) => totherHttpPromise, (any) => any, (any) => any);
-    
-=======
-
->>>>>>> 8ec432ab
+
     // promise.catch
     result = <angular.IPromise<any>>promise.catch((err) => any);
     result = <angular.IPromise<TResult>>promise.catch((err) => tresult);
