--- conflicted
+++ resolved
@@ -531,7 +531,6 @@
   });
 });
 
-<<<<<<< HEAD
 // evaluate returns type of inner function
 (async () => {
   const browser = await puppeteer.launch();
@@ -558,7 +557,8 @@
       ['once', 'upon', 'a', 'midnight', 'dreary'])
     .then(j => j.jsonValue());
   console.log('found in page', s.toLowerCase());
-=======
+});
+
 // Element access
 (async () => {
   const browser = await puppeteer.launch();
@@ -574,5 +574,4 @@
   await page.setExtraHTTPHeaders({
     a: '1'
   });
->>>>>>> 5196b2f6
 });