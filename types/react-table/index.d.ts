--- conflicted
+++ resolved
@@ -1,13 +1,10 @@
 // Type definitions for react-table 6.7
 // Project: https://github.com/react-tools/react-table
-<<<<<<< HEAD
 // Definitions by: Roy Xue <https://github.com/royxue>
 //                 Pavel Sakalo <https://github.com/psakalo>
 //                 Krzysztof Porębski <https://github.com/Havret>
 //                 Grzegorz Rozdzialik <https://github.com/Gelio>
-=======
-// Definitions by: Roy Xue <https://github.com/royxue>, Pavel Sakalo <https://github.com/psakalo>, Krzysztof Porębski <https://github.com/Havret>, Andy S <https://github.com/andys8>
->>>>>>> 3d82362c
+//                 Andy S <https://github.com/andys8>
 // Definitions: https://github.com/DefinitelyTyped/DefinitelyTyped
 // TypeScript Version: 2.8
 import * as React from 'react';
