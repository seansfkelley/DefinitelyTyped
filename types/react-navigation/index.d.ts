--- conflicted
+++ resolved
@@ -5,11 +5,8 @@
 //                 fangpenlin <https://github.com/fangpenlin>
 //                 abrahambotros <https://github.com/abrahambotros>
 //                 petejkim <https://github.com/petejkim>
-<<<<<<< HEAD
+//                 Kyle Roach <https://github.com/iRoachie>
 //                 phanalpha <https://github.com/phanalpha>
-=======
-//                 Kyle Roach <https://github.com/iRoachie>
->>>>>>> 04597504
 // Definitions: https://github.com/DefinitelyTyped/DefinitelyTyped
 // TypeScript Version: 2.3
 
