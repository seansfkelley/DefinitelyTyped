// Basic type variables for test functions
let anyValue: any;
let booleanValue: boolean;
let canvas: HTMLCanvasElement;
let domEventTarget: EventTarget;
<<<<<<< HEAD
let listener: ol.EventsListenerFunctionType;
let object: { [key: string]: any };
let fn: () => void;
=======
let fn: Function;
let image: HTMLImageElement;
let jsonValue: JSON;
let numberArray: number[];
let numberValue: number;
let object: Object;
let stringArray: string[];
let stringValue: string;
>>>>>>> fe94393d

// Callback predefinitions for OpenLayers
let coordinateFormatType: ol.CoordinateFormatType;
let drawGeometryFunction: ol.DrawGeometryFunctionType;
let easingFunction: (t: number) => number;
let featureLoader: ol.FeatureLoader;
let featureStyleFunction: ol.FeatureStyleFunction;
let preRenderFunction: ol.PreRenderFunction;
let transformFunction: ol.TransformFunction;
drawGeometryFunction([0, 0], new ol.geom.Point([0, 0]));
drawGeometryFunction([0, 0]);

// Type variables for OpenLayers
let attribution: ol.Attribution;
let boundingCoordinates: ol.Coordinate[];
let circle: ol.geom.Circle;
let clusterSource: ol.source.Cluster;
let color: ol.Color;
let coordinate: ol.Coordinate;
let coordinatesArray: ol.Coordinate[];
let coordinatesArrayDim2: ol.Coordinate[][];
let eventKey: ol.EventsKey;
let eventKeyArray: ol.EventsKey[];
let eventKeyMixed: ol.EventsKey | ol.EventsKey[];
let eventTarget: ol.events.EventTarget;
let extent: ol.Extent;
let feature: ol.Feature;
let featureArray: ol.Feature[];
let featureCollection: ol.Collection<ol.Feature>;
let featureFormat: ol.format.Feature;
let featureUrlFunction: ol.FeatureUrlFunction;
let geometriesArray: ol.geom.Geometry[];
let geometry: ol.geom.Geometry;
let geometryCollection: ol.geom.GeometryCollection;
let geometryLayout: ol.geom.GeometryLayout;
let geometryType: ol.geom.GeometryType;
let graticule: ol.Graticule;
let iconAnchorUnits: ol.style.IconAnchorUnits;
let iconOrigin: ol.style.IconOrigin;
let linearRing: ol.geom.LinearRing;
let lineString: ol.geom.LineString;
let loadingStrategy: ol.LoadingStrategy;
let logoOptions: olx.LogoOptions;
let mapBrowserEvent: ol.MapBrowserEvent;
let multiLineString: ol.geom.MultiLineString;
let multiPoint: ol.geom.MultiPoint;
let multiPolygon: ol.geom.MultiPolygon;
let olEvent: ol.events.Event;
let pixel: ol.Pixel;
let point: ol.geom.Point;
let polygon: ol.geom.Polygon;
let projection: ol.proj.Projection;
let projectionLike: ol.ProjectionLike;
let simpleGeometry: ol.geom.SimpleGeometry;
let size: ol.Size;
let style: ol.style.Style;
let styleArray: ol.style.Style[];
let styleFunction: ol.StyleFunction;
let styleRegularShape: ol.style.RegularShape;
let tilegrid: ol.tilegrid.TileGrid;
let transformFn: ol.TransformFunction;
let units: ol.proj.Units;
let vectorSource: ol.source.Vector;

//
// ol.Attribution
//

attribution = new ol.Attribution({
    html: stringValue,
});

//
// ol.color
//
color = [255, 255, 255, 1.0];
color = ol.color.asArray(color);
color = ol.color.asArray(stringValue);
stringValue = ol.color.asString(color);
stringValue = ol.color.asString(stringValue);

//
// ol.extent
//
transformFunction = (input: number[]) => {
    const returnData: number[] = [];
    return returnData;
};
transformFunction = (input: number[], output: number[]) => {
    const returnData: number[] = [];
    return returnData;
};
transformFunction = (input: number[], output: number[], dimension: number) => {
    const returnData: number[] = [];
    return returnData;
};
extent = ol.extent.applyTransform(extent, transformFunction);
ol.extent.applyTransform(extent, transformFunction, extent);
extent = ol.extent.boundingExtent(boundingCoordinates);
extent = ol.extent.buffer(extent, numberValue);
ol.extent.buffer(extent, numberValue, extent);
booleanValue = ol.extent.containsCoordinate(extent, coordinate);
booleanValue = ol.extent.containsExtent(extent, extent);
booleanValue = ol.extent.containsXY(extent, numberValue, numberValue);
extent = ol.extent.createEmpty();
booleanValue = ol.extent.equals(extent, extent);
extent = ol.extent.extend(extent, extent);
coordinate = ol.extent.getBottomLeft(extent);
coordinate = ol.extent.getBottomRight(extent);
coordinate = ol.extent.getCenter(extent);
numberValue = ol.extent.getHeight(extent);
extent = ol.extent.getIntersection(extent, extent);
ol.extent.getIntersection(extent, extent, extent);
size = ol.extent.getSize(extent);
coordinate = ol.extent.getTopLeft(extent);
coordinate = ol.extent.getTopRight(extent);
numberValue = ol.extent.getWidth(extent);
booleanValue = ol.extent.intersects(extent, extent);
booleanValue = ol.extent.isEmpty(extent);

//
// ol.featureloader
//
featureLoader = ol.featureloader.xhr(stringValue, featureFormat);

//
// ol.loadingstrategy
//
loadingStrategy = ol.loadingstrategy.all;
loadingStrategy = ol.loadingstrategy.bbox;
loadingStrategy = ol.loadingstrategy.tile(tilegrid);

//
//
// ol.geom.Circle
//
booleanValue = circle.intersectsExtent(extent);
circle = <ol.geom.Circle> circle.transform(projectionLike, projectionLike);

//
//
// ol.geom.Geometry
//
let geometryResult: ol.geom.Geometry;
coordinate = geometryResult.getClosestPoint(coordinate);
geometryResult.getClosestPoint(coordinate, coordinate);
extent = geometryResult.getExtent();
geometryResult.getExtent(extent);
geometryResult.transform(projectionLike, projectionLike);

//
//
// ol.geom.GeometryCollection
//
geometryCollection = new ol.geom.GeometryCollection(geometriesArray);
geometryCollection = new ol.geom.GeometryCollection();
geometryCollection.applyTransform(transformFn);
geometryCollection = geometryCollection.clone();
geometriesArray = geometryCollection.getGeometries();
geometryType = geometryCollection.getType();
booleanValue = geometryCollection.intersectsExtent(extent);
geometryCollection.setGeometries(geometriesArray);

//
//
// ol.geom.LinearRing
//
linearRing = new ol.geom.LinearRing(coordinatesArray);
linearRing = new ol.geom.LinearRing(coordinatesArray, geometryLayout);
linearRing = linearRing.clone();
numberValue = linearRing.getArea();
coordinatesArray = linearRing.getCoordinates();
geometryType = linearRing.getType();
linearRing.setCoordinates(coordinatesArray);
linearRing.setCoordinates(coordinatesArray, geometryLayout);

//
//
// ol.geom.LineString
//
lineString = new ol.geom.LineString(coordinatesArray);
lineString = new ol.geom.LineString(coordinatesArray, geometryLayout);
lineString.appendCoordinate(coordinate);
lineString = lineString.clone();
coordinate = lineString.getCoordinateAtM(numberValue);
coordinate = lineString.getCoordinateAtM(numberValue, booleanValue);
coordinatesArray = lineString.getCoordinates();
numberValue = lineString.getLength();
geometryType = lineString.getType();
booleanValue = lineString.intersectsExtent(extent);
lineString.setCoordinates(coordinatesArray);
lineString.setCoordinates(coordinatesArray, geometryLayout);

//
//
// ol.geom.MultiLineString
//
let lineStringsArray: ol.geom.LineString[];

multiLineString = new ol.geom.MultiLineString(coordinatesArrayDim2);
multiLineString = new ol.geom.MultiLineString(coordinatesArrayDim2, geometryLayout);
multiLineString.appendLineString(lineString);
multiLineString = multiLineString.clone();
coordinate = multiLineString.getCoordinateAtM(numberValue);
coordinate = multiLineString.getCoordinateAtM(numberValue, booleanValue);
coordinate = multiLineString.getCoordinateAtM(numberValue, booleanValue, booleanValue);
coordinatesArrayDim2 = multiLineString.getCoordinates();
lineString = multiLineString.getLineString(numberValue);
lineStringsArray = multiLineString.getLineStrings();
geometryType = multiLineString.getType();
booleanValue = multiLineString.intersectsExtent(extent);
multiLineString.setCoordinates(coordinatesArrayDim2);
multiLineString.setCoordinates(coordinatesArrayDim2, geometryLayout);

//
//
// ol.geom.MultiPoint
//
let pointsArray: ol.geom.Point[];

multiPoint = new ol.geom.MultiPoint(coordinatesArray);
multiPoint = new ol.geom.MultiPoint(coordinatesArray, geometryLayout);
multiPoint.appendPoint(point);
multiPoint = multiPoint.clone();
coordinatesArray = multiPoint.getCoordinates();
point = multiPoint.getPoint(numberValue);
pointsArray = multiPoint.getPoints();
geometryType = multiPoint.getType();
booleanValue = multiPoint.intersectsExtent(extent);
multiPoint.setCoordinates(coordinatesArray);
multiPoint.setCoordinates(coordinatesArray, geometryLayout);

//
//
// ol.geom.MultiPolygon
//
let coordinatesArrayDim3: ol.Coordinate[][][];
let polygonsArray: ol.geom.Polygon[];

multiPolygon = new ol.geom.MultiPolygon(coordinatesArrayDim3);
multiPolygon = new ol.geom.MultiPolygon(coordinatesArrayDim3, geometryLayout);
multiPolygon.appendPolygon(polygon);
multiPolygon = multiPolygon.clone();
numberValue = multiPolygon.getArea();
coordinatesArrayDim3 = multiPolygon.getCoordinates();
coordinatesArrayDim3 = multiPolygon.getCoordinates(booleanValue);
multiPoint = multiPolygon.getInteriorPoints();
polygon = multiPolygon.getPolygon(numberValue);
polygonsArray = multiPolygon.getPolygons();
geometryType = multiPolygon.getType();
booleanValue = multiPolygon.intersectsExtent(extent);
multiPolygon.setCoordinates(coordinatesArrayDim3);
multiPolygon.setCoordinates(coordinatesArrayDim3, geometryLayout);

//
//
// ol.geom.Point
//
point = new ol.geom.Point(coordinate);
point = new ol.geom.Point(coordinate, geometryLayout);
point = point.clone();
coordinate = point.getCoordinates();
geometryType = point.getType();
booleanValue = point.intersectsExtent(extent);
point.setCoordinates(coordinate);
point.setCoordinates(coordinate, geometryLayout);

//
//
// ol.geom.Polygon
//
let localSphere: ol.Sphere;
let linearRingsArray: ol.geom.LinearRing[];

polygon = new ol.geom.Polygon(coordinatesArrayDim2);
polygon = new ol.geom.Polygon(coordinatesArrayDim2, geometryLayout);
polygon = ol.geom.Polygon.circular(localSphere, coordinate, numberValue);
polygon = ol.geom.Polygon.circular(localSphere, coordinate, numberValue, numberValue);
polygon = ol.geom.Polygon.fromCircle(circle);
polygon = ol.geom.Polygon.fromCircle(circle, numberValue);
polygon = ol.geom.Polygon.fromCircle(circle, numberValue, numberValue);
polygon = ol.geom.Polygon.fromExtent(extent);
polygon.appendLinearRing(linearRing);
polygon = polygon.clone();
numberValue = polygon.getArea();
coordinatesArrayDim2 = polygon.getCoordinates();
coordinatesArrayDim2 = polygon.getCoordinates(booleanValue);
point = polygon.getInteriorPoint();
linearRing = polygon.getLinearRing(numberValue);
numberValue = polygon.getLinearRingCount();
linearRingsArray = polygon.getLinearRings();
geometryType = polygon.getType();
booleanValue = polygon.intersectsExtent(extent);
polygon.setCoordinates([[coordinate]]);
polygon.setCoordinates([[coordinate]], geometryLayout);

//
//
// ol.geom.SimpleGeometry
//
simpleGeometry.applyTransform(transformFn);
coordinate = simpleGeometry.getFirstCoordinate();
coordinate = simpleGeometry.getLastCoordinate();
geometryLayout = simpleGeometry.getLayout();
simpleGeometry.translate(numberValue, numberValue);

//
// ol.source
//
let featureCallback: (f: ol.Feature) => any;
vectorSource = new ol.source.Vector({
    attributions: [attribution],
    features: featureCollection,
    format: featureFormat,
    loader: featureLoader,
    logo: logoOptions,
    strategy: loadingStrategy,
    url: stringValue,
    useSpatialIndex: booleanValue,
    wrapX: booleanValue
});
vectorSource = new ol.source.Vector({
    features: featureArray
});
vectorSource = new ol.source.Vector({
    url: featureUrlFunction,
    loader: featureLoader
});
vectorSource.addFeature(feature);
vectorSource.addFeatures(featureArray);
vectorSource.clear();
vectorSource.clear(booleanValue);
anyValue = vectorSource.forEachFeature(featureCallback);
anyValue = vectorSource.forEachFeature(featureCallback, object);
anyValue = vectorSource.forEachFeatureInExtent(extent, featureCallback, object);
anyValue = vectorSource.forEachFeatureIntersectingExtent(extent, featureCallback, object);
feature = vectorSource.getClosestFeatureToCoordinate(coordinate);
extent = vectorSource.getExtent();
feature = vectorSource.getFeatureById(stringValue);
feature = vectorSource.getFeatureById(numberValue);
featureArray = vectorSource.getFeatures();
featureArray = vectorSource.getFeaturesAtCoordinate(coordinate);
featureCollection = vectorSource.getFeaturesCollection();
featureArray = vectorSource.getFeaturesInExtent(extent);
vectorSource.removeFeature(feature);

clusterSource = new ol.source.Cluster({
    source: vectorSource
});

numberValue = clusterSource.getDistance();

//
// ol.Feature
//
feature = new ol.Feature();
feature = new ol.Feature(geometry);
feature = new ol.Feature({
    geometry,
    a: numberValue,
    b: stringValue,
    c: null,
    d: object
});
feature = feature.clone();
geometry = feature.getGeometry();
stringValue = feature.getGeometryName();
let featureGetId: string | number = feature.getId();
let featureGetStyle: ol.style.Style | ol.style.Style[] | ol.FeatureStyleFunction | ol.StyleFunction = feature.getStyle();
featureStyleFunction = feature.getStyleFunction();
feature.setGeometry(geometry);
feature.setGeometryName(stringValue);
feature.setId(stringValue);
feature.setId(numberValue);
feature.setStyle(style);
feature.setStyle(styleArray);
feature.setStyle(featureStyleFunction);
feature.setStyle(styleFunction);
feature.setProperties(object);

//
// ol.View
//

let view: ol.View;
view = new ol.View();
view = new ol.View({});
view = new ol.View({
    center: coordinate,
    constrainRotation: numberValue,
    enableRotation: booleanValue,
    extent,
    maxResolution: numberValue,
    minResolution: numberValue,
    maxZoom: numberValue,
    minZoom: numberValue,
    projection: projectionLike,
    resolution: numberValue,
    resolutions: [numberValue, numberValue, numberValue, numberValue, numberValue],
    rotation: numberValue,
    zoom: numberValue,
    zoomFactor: numberValue,
});
view = new ol.View({
    constrainRotation: booleanValue,
});

view.animate();
view.animate({});
view.animate({ zoom: view.getZoom() + 1 });
view.animate({ zoom: 10 }, { center: [0, 0] });
view.animate({
    center: coordinate,
    zoom: numberValue,
    resolution: numberValue,
    rotation: numberValue,
    anchor: coordinate,
    duration: numberValue,
    easing: easingFunction,
});
extent = view.calculateExtent();
extent = view.calculateExtent(size);
view.cancelAnimations();
view.centerOn(coordinate, size, pixel);
coordinate = view.constrainCenter();
coordinate = view.constrainCenter(coordinate);
numberValue = view.constrainResolution();
numberValue = view.constrainResolution(numberValue);
numberValue = view.constrainResolution(numberValue, numberValue);
numberValue = view.constrainResolution(numberValue, numberValue, numberValue);
numberValue = view.constrainRotation();
numberValue = view.constrainRotation(numberValue);
numberValue = view.constrainRotation(numberValue, numberValue);
view.fit(simpleGeometry);
view.fit(simpleGeometry, {});
view.fit(extent);
view.fit(extent, {});
view.fit(extent, { callback: () => { } });
view.fit(extent, { callback: (animationCompleted: boolean) => { } });
view.fit(extent, {
    size,
    padding: [numberValue, numberValue, numberValue, numberValue],
    constrainResolution: booleanValue,
    nearest: booleanValue,
    minResolution: numberValue,
    maxZoom: numberValue,
    duration: numberValue,
    easing: easingFunction,
    callback: (animationCompleted: boolean) => { }
});
booleanValue = view.getAnimating();
coordinate = view.getCenter();
booleanValue = view.getInteracting();
numberValue = view.getMaxResolution();
numberValue = view.getMaxZoom();
numberValue = view.getMinResolution();
numberValue = view.getMinZoom();
projection = view.getProjection();
numberValue = view.getResolution();
numberValue = view.getResolutionForExtent(extent);
numberValue = view.getResolutionForExtent(extent, size);
numberValue = view.getResolutionForZoom(numberValue);
[numberValue, numberValue, numberValue, numberValue, numberValue] = view.getResolutions();
numberValue = view.getRotation();
numberValue = view.getZoom();
numberValue = view.getZoomForResolution(numberValue);
view.rotate(numberValue);
view.rotate(numberValue, coordinate);
view.setCenter(coordinate);
view.setMaxZoom(numberValue);
view.setMinZoom(numberValue);
view.setResolution();
view.setResolution(numberValue);
view.setRotation(numberValue);
view.setZoom(numberValue);

//
// ol.layer.Base
//
let baseLayer: ol.layer.Base = new ol.layer.Base({
    zIndex: 1
});

//
// ol.layer.Group
//
let groupLayer: ol.layer.Group = new ol.layer.Group({
    zIndex: 2
});

//
// ol.layer.Heatmap
//
let heatmapLayer: ol.layer.Heatmap = new ol.layer.Heatmap({
    source: new ol.source.Vector(),
    weight: '',
    zIndex: 1
});

//
// ol.layer.Image
//
let imageLayer: ol.layer.Image = new ol.layer.Image({
    source: new ol.source.Image({
        projection: ''
    }),
    zIndex: 1
});

//
// ol.layer.Layer
//
let layerLayer: ol.layer.Layer = new ol.layer.Layer({
    zIndex: 2
});

//
// ol.layer.Tile
//
let tileLayer: ol.layer.Tile = new ol.layer.Tile({
    source: new ol.source.OSM(),
    zIndex: 0
});

//
// ol.layer.Vector
//
let vectorLayerRenderMode: olx.layer.VectorRenderType = 'image';
let vectorLayer: ol.layer.Vector = new ol.layer.Vector({
    renderMode: vectorLayerRenderMode,
    source: new ol.source.Vector(),
    zIndex: -1
});

//
// ol.layer.VectorTile
//
let vectorTileLayer: ol.layer.VectorTile = new ol.layer.VectorTile({
    renderOrder: () => 1,
    zIndex: 2
});

//
// ol.Object
//
let olObject: ol.Object = new ol.Object({
    a: numberValue,
    b: stringValue,
    c: booleanValue,
    d: object,
    e: fn
});
anyValue = olObject.get(stringValue);
stringArray = olObject.getKeys();
object = olObject.getProperties();
olObject.set(stringValue, anyValue);
olObject.set(stringValue, anyValue, booleanValue);
olObject.setProperties(object, booleanValue);
olObject.unset(stringValue, booleanValue);

//
// ol.Observable
//
ol.Observable.unByKey(eventKey);
let observable: ol.Observable = new ol.Observable();
observable.changed();
observable.dispatchEvent({ type: stringValue });
observable.dispatchEvent({ type: stringValue, target: domEventTarget });
observable.dispatchEvent({ type: stringValue, target: eventTarget });
observable.dispatchEvent({ type: stringValue, a: numberValue, b: stringValue, c: booleanValue, d: null, e: {} });
observable.dispatchEvent(olEvent);
observable.dispatchEvent(stringValue);
numberValue = observable.getRevision();
eventKeyMixed = observable.on(stringValue, listener);
eventKeyMixed = observable.on([stringValue, stringValue], listener, {});
eventKeyMixed = observable.once(stringValue, listener);
eventKeyMixed = observable.once([stringValue, stringValue], listener, {});
observable.un(stringValue, listener);
observable.un([stringValue, stringValue], listener, {});

//
// ol.proj
//
let getPointResolutionFn: (n: number, c: ol.Coordinate) => number;
projection = new ol.proj.Projection({
    code: stringValue,
});
stringValue = projection.getCode();
extent = projection.getExtent();
numberValue = projection.getMetersPerUnit();
numberValue = projection.getPointResolution(numberValue, coordinate);
units = projection.getUnits();
extent = projection.getWorldExtent();
booleanValue = projection.isGlobal();
projection.setExtent(extent);
projection.setGetPointResolution(getPointResolutionFn);
projection.setGlobal(booleanValue);
projection.setWorldExtent(extent);

//
// ol.Map
//

let map: ol.Map = new ol.Map({
    view,
    layers: [tileLayer],
    target: stringValue
});

//
// ol.source.ImageWMS
//
let imageWMS: ol.source.ImageWMS = new ol.source.ImageWMS({
    params: {},
    projection,
    serverType: stringValue,
    url: stringValue
});

//
// ol.source.Source
//
const source = imageWMS as ol.source.Source;
projection = source.getProjection();

//
// ol.source.TileWMS
//
let tileWMS: ol.source.TileWMS = new ol.source.TileWMS({
    params: {},
    projection,
    serverType: stringValue,
    url: stringValue,
    transition: 0.5
});

// test without projection
tileWMS = new ol.source.TileWMS({
    params: {},
    serverType: stringValue,
    url: stringValue
});
tileWMS.updateParams(tileWMS.getParams());
stringValue = tileWMS.getGetFeatureInfoUrl([0, 0], 1, "EPSG:4326", {});

//
// ol.source.WMTS
//
let wmts: ol.source.WMTS = new ol.source.WMTS({
    layer: "",
    projection,
    matrixSet: "",
    style: "",
    tileGrid: new ol.tilegrid.WMTS({
        matrixIds: [],
        resolutions: [],
    }),
    wrapX: true,
});

//
// ol.coordinate
//
coordinate = ol.coordinate.add(coordinate, coordinate);
coordinateFormatType = ol.coordinate.createStringXY();
coordinateFormatType = ol.coordinate.createStringXY(numberValue);
stringValue = ol.coordinate.format(coordinate, stringValue);
stringValue = ol.coordinate.format(coordinate, stringValue, numberValue);
coordinate = ol.coordinate.rotate(coordinate, numberValue);
stringValue = ol.coordinate.toStringHDMS();
stringValue = ol.coordinate.toStringHDMS(coordinate);
stringValue = ol.coordinate.toStringHDMS(coordinate, numberValue);
stringValue = ol.coordinate.toStringXY();
stringValue = ol.coordinate.toStringXY(coordinate);
stringValue = ol.coordinate.toStringXY(coordinate, numberValue);

//
// ol.easing
//
easingFunction = ol.easing.easeIn;
easingFunction = ol.easing.easeOut;
easingFunction = ol.easing.inAndOut;
easingFunction = ol.easing.linear;
easingFunction = ol.easing.upAndDown;

//
// ol.Geolocation
//
let geolocation: ol.Geolocation = new ol.Geolocation({
    projection
});
coordinate = geolocation.getPosition();

//
// ol.Graticule
//

graticule = new ol.Graticule();
graticule = new ol.Graticule({
    map,
});
let graticuleMap: ol.Map = graticule.getMap();
let graticuleMeridians: ol.geom.LineString[] = graticule.getMeridians();
let graticuleParallels: ol.geom.LineString[] = graticule.getParallels();
graticule.setMap(graticuleMap);

//
// ol.DeviceOrientation
//

let deviceOrientation: ol.DeviceOrientation = new ol.DeviceOrientation({
    tracking: true,
});
numberValue = deviceOrientation.getHeading();

//
// ol.Overlay
//

let popup: ol.Overlay = new ol.Overlay({
    element: document.getElementById('popup')
});
map.addOverlay(popup);
let popupElement: Element = popup.getElement();
let popupMap: ol.Map = popup.getMap();
let popupOffset: number[] = popup.getOffset();
coordinate = popup.getPosition();
let popupPositioning: ol.OverlayPositioning = popup.getPositioning();
popup.setElement(popupElement);
popup.setMap(popupMap);
popup.setOffset(popupOffset);
popup.setPosition(coordinate);
popup.setPosition(undefined);
popup.setPositioning(popupPositioning);

//
// ol.format.GeoJSON
//

let geojsonOptions: olx.format.GeoJSONOptions;
geojsonOptions.defaultDataProjection = "EPSG";
geojsonOptions.defaultDataProjection = projection;
geojsonOptions.geometryName = "geom";

let geojsonFormat: ol.format.GeoJSON;
geojsonFormat = new ol.format.GeoJSON();
geojsonFormat = new ol.format.GeoJSON(geojsonOptions);

// Test options
let readOptions: olx.format.ReadOptions;
readOptions.dataProjection = "EPSG";
readOptions.dataProjection = projection;
readOptions.featureProjection = "EPSG";
readOptions.featureProjection = projection;

let writeOptions: olx.format.WriteOptions;
writeOptions.dataProjection = "EPSG";
writeOptions.dataProjection = projection;
writeOptions.featureProjection = "EPSG";
writeOptions.featureProjection = projection;
writeOptions.rightHanded = false;

// Test functions
feature = geojsonFormat.readFeature("json");
feature = geojsonFormat.readFeature("json", readOptions);
featureArray = geojsonFormat.readFeatures("json");
featureArray = geojsonFormat.readFeatures("json", readOptions);
geometry = geojsonFormat.readGeometry("geometry");
geometry = geojsonFormat.readGeometry("geometry", readOptions);
stringValue = geojsonFormat.writeFeature(feature);
stringValue = geojsonFormat.writeFeature(feature, writeOptions);
stringValue = geojsonFormat.writeFeatures(featureArray);
stringValue = geojsonFormat.writeFeatures(featureArray, writeOptions);
stringValue = geojsonFormat.writeGeometry(geometry);
stringValue = geojsonFormat.writeGeometry(geometry, writeOptions);
jsonValue = geojsonFormat.writeFeatureObject(feature);
jsonValue = geojsonFormat.writeFeatureObject(feature, writeOptions);
jsonValue = geojsonFormat.writeFeaturesObject(featureArray);
jsonValue = geojsonFormat.writeFeaturesObject(featureArray, writeOptions);
jsonValue = geojsonFormat.writeGeometryObject(geometry);
jsonValue = geojsonFormat.writeGeometryObject(geometry, writeOptions);

//
// ol.format.filter
//

let bboxFilter: ol.format.filter.Bbox;
bboxFilter = new ol.format.filter.Bbox("geometry", extent);
bboxFilter = new ol.format.filter.Bbox("geometry", extent, "srs");
bboxFilter = ol.format.filter.bbox("geometry", extent);
bboxFilter = ol.format.filter.bbox("geometry", extent, "srs");

let equalToFilter: ol.format.filter.EqualTo;
equalToFilter = new ol.format.filter.EqualTo("property", "abc");
equalToFilter = new ol.format.filter.EqualTo("property", "abc", true);
equalToFilter = new ol.format.filter.EqualTo("property", 123);
equalToFilter = new ol.format.filter.EqualTo("property", 123, true);
equalToFilter = ol.format.filter.equalTo("property", "abc");
equalToFilter = ol.format.filter.equalTo("property", "abc", true);
equalToFilter = ol.format.filter.equalTo("property", 123);
equalToFilter = ol.format.filter.equalTo("property", 123, true);

let greaterThanFilter: ol.format.filter.GreaterThan;
greaterThanFilter = new ol.format.filter.GreaterThan("property", 123);
greaterThanFilter = ol.format.filter.greaterThan("property", 123);

let greaterThanEqualToFilter: ol.format.filter.GreaterThanOrEqualTo;
greaterThanEqualToFilter = new ol.format.filter.GreaterThanOrEqualTo("property", 123);
greaterThanEqualToFilter = ol.format.filter.greaterThanOrEqualTo("property", 123);

let lessThanFilter: ol.format.filter.LessThan;
lessThanFilter = new ol.format.filter.LessThan("property", 123);
lessThanFilter = ol.format.filter.lessThan("property", 123);

let lessThanEqualToFilter: ol.format.filter.LessThanOrEqualTo;
lessThanEqualToFilter = new ol.format.filter.LessThanOrEqualTo("property", 123);
lessThanEqualToFilter = ol.format.filter.lessThanOrEqualTo("property", 123);

let notEqualToFilter: ol.format.filter.NotEqualTo;
notEqualToFilter = new ol.format.filter.NotEqualTo("property", "abc");
notEqualToFilter = new ol.format.filter.NotEqualTo("property", "abc", true);
notEqualToFilter = new ol.format.filter.NotEqualTo("property", 123);
notEqualToFilter = new ol.format.filter.NotEqualTo("property", 123, true);
notEqualToFilter = ol.format.filter.notEqualTo("property", "abc");
notEqualToFilter = ol.format.filter.notEqualTo("property", "abc", true);
notEqualToFilter = ol.format.filter.notEqualTo("property", 123);
notEqualToFilter = ol.format.filter.notEqualTo("property", 123, true);

let duringFilter: ol.format.filter.During;
duringFilter = new ol.format.filter.During("property", "2017-01-01T12:00Z", "2017-01-01T14:00Z");
duringFilter = ol.format.filter.during("property", "2017-01-01T12:00Z", "2017-01-01T14:00Z");

let isBetweenFilter: ol.format.filter.IsBetween;
isBetweenFilter = new ol.format.filter.IsBetween("property", 1, 10);
isBetweenFilter = ol.format.filter.between("property", 1, 10);

let isLikeFilter: ol.format.filter.IsLike;
isLikeFilter = new ol.format.filter.IsLike("property", "pattern");
isLikeFilter = new ol.format.filter.IsLike("property", "pattern", "wildcard");
isLikeFilter = new ol.format.filter.IsLike("property", "pattern", "wildcard", "s");
isLikeFilter = new ol.format.filter.IsLike("property", "pattern", "wildcard", "s", "e");
isLikeFilter = new ol.format.filter.IsLike("property", "pattern", "wildcard", "s", "e", true);
isLikeFilter = ol.format.filter.like("property", "pattern");
isLikeFilter = ol.format.filter.like("property", "pattern", "wildcard");
isLikeFilter = ol.format.filter.like("property", "pattern", "wildcard", "s");
isLikeFilter = ol.format.filter.like("property", "pattern", "wildcard", "s", "e");
isLikeFilter = ol.format.filter.like("property", "pattern", "wildcard", "s", "e", true);

let isNullFilter: ol.format.filter.IsNull;
isNullFilter = new ol.format.filter.IsNull("property");
isNullFilter = ol.format.filter.isNull("property");

let andFilter: ol.format.filter.And;
andFilter = new ol.format.filter.And(isNullFilter, duringFilter);
andFilter = ol.format.filter.and(isNullFilter, duringFilter);

let orFilter: ol.format.filter.Or;
orFilter = new ol.format.filter.Or(isNullFilter, duringFilter);
orFilter = ol.format.filter.or(isNullFilter, duringFilter);

let notFilter: ol.format.filter.Not;
notFilter = new ol.format.filter.Not(isBetweenFilter);
notFilter = ol.format.filter.not(isBetweenFilter);

let intersectsFilter: ol.format.filter.Intersects;
intersectsFilter = new ol.format.filter.Intersects("geometry", geometry);
intersectsFilter = new ol.format.filter.Intersects("geometry", geometry, "srs");
intersectsFilter = ol.format.filter.intersects("geometry", geometry);
intersectsFilter = ol.format.filter.intersects("geometry", geometry, "srs");

let withinFilter: ol.format.filter.Within;
withinFilter = new ol.format.filter.Within("geometry", geometry);
withinFilter = new ol.format.filter.Within("geometry", geometry, "srs");
withinFilter = ol.format.filter.within("geometry", geometry);
withinFilter = ol.format.filter.within("geometry", geometry, "srs");

//
// ol.interactions
//
let modifyFeature: ol.interaction.Modify = new ol.interaction.Modify({
    insertVertexCondition: ol.events.condition.never,
    features: new ol.Collection<ol.Feature>(featureArray),
});
let modifySource: ol.interaction.Modify = new ol.interaction.Modify({
    insertVertexCondition: ol.events.condition.never,
    source: new ol.source.Vector({
        features: new ol.Collection<ol.Feature>(featureArray),
    }),
});

const dragAndDrop: ol.interaction.DragAndDrop = new ol.interaction.DragAndDrop({
    formatConstructors: [ol.format.KML],
    projection: projectionLike,
    source: vectorSource,
});

const dragAndDropWithUndefined: ol.interaction.DragAndDrop = new ol.interaction.DragAndDrop({
    projection: projectionLike,
});

let draw: ol.interaction.Draw = new ol.interaction.Draw({
    type: "Point",
    clickTolerance: numberValue,
    features: new ol.Collection([]),
    source: vectorSource,
    snapTolerance: numberValue,
    maxPoints: numberValue,
    minPoints: numberValue,
    style,
    geometryFunction: drawGeometryFunction,
    geometryName: stringValue,
    condition: ol.events.condition.never,
    freehandCondition: ol.events.condition.never,
    wrapX: booleanValue
});
draw = new ol.interaction.Draw({
    type: "Point",
    style: styleArray
});
draw = new ol.interaction.Draw({
    type: "Point",
    style: styleFunction
});
let styleFunctionAsStyle = (feature: ol.Feature, resolution: number): ol.style.Style => style;
draw = new ol.interaction.Draw({
    type: "Point",
    style: styleFunctionAsStyle
});
ol.interaction.Draw.createBox();
ol.interaction.Draw.createRegularPolygon();
ol.interaction.Draw.createRegularPolygon(4);
ol.interaction.Draw.createRegularPolygon(4, 0);

ol.interaction.defaults({
    constrainResolution: booleanValue
});

let styleFunctionAsArray = (feature: ol.Feature, resolution: number): ol.style.Style[] => styleArray;
draw = new ol.interaction.Draw({
    type: "Point",
    style: styleFunctionAsArray
});

let dragbox: ol.interaction.DragBox = new ol.interaction.DragBox({
    className: stringValue,
    minArea: 10,
    condition: ol.events.condition.always,
    boxEndCondition: (mapBrowserEvent: ol.MapBrowserEvent, startPixel: ol.Pixel, endPixel: ol.Pixel) => {
        const width: number = endPixel[0] - startPixel[0];
        const height: number = endPixel[1] - startPixel[1];
        return booleanValue;
    }
});
polygon = dragbox.getGeometry();

let interaction: ol.interaction.Interaction = new ol.interaction.Interaction({
    handleEvent: (e: ol.MapBrowserEvent) => {
        return booleanValue;
    }
});
booleanValue = interaction.getActive();
map = interaction.getMap();
interaction.setActive(true);

const select: ol.interaction.Select = new ol.interaction.Select({
    layers: (layer: ol.layer.Layer) => true,
});

let pinchZoom: ol.interaction.PinchZoom = new ol.interaction.PinchZoom({
    constrainResolution: booleanValue,
    duration: numberValue
});

let mouseWheelZoom: ol.interaction.MouseWheelZoom = new ol.interaction.MouseWheelZoom({
    constrainResolution: booleanValue,
    duration: numberValue,
    timeout: numberValue,
    useAnchor: booleanValue
});

//
// ol.style.Icon
//

let iconWithUndefined = new ol.style.Icon({});
let icon: ol.style.Icon;

icon = new ol.style.Icon({
    anchor: numberArray,
    anchorOrigin: iconOrigin,
    anchorXUnits: iconAnchorUnits,
    anchorYUnits: iconAnchorUnits,
    color: stringValue,
    crossOrigin: stringValue,
    img: image,
    offset: numberArray,
    offsetOrigin: iconOrigin,
    opacity: numberValue,
    scale: numberValue,
    snapToPixel: booleanValue,
    rotateWithView: booleanValue,
    rotation: numberValue,
    size,
    imgSize: size,
    src: stringValue,
});
icon = new ol.style.Icon({
    anchor: numberArray,
    anchorOrigin: iconOrigin,
    anchorXUnits: iconAnchorUnits,
    anchorYUnits: iconAnchorUnits,
    color,
    crossOrigin: stringValue,
    img: canvas,
    offset: numberArray,
    offsetOrigin: iconOrigin,
    opacity: numberValue,
    scale: numberValue,
    snapToPixel: booleanValue,
    rotateWithView: booleanValue,
    rotation: numberValue,
    size,
    imgSize: size,
    src: stringValue,
});

//
// ol.style.RegularShape
//

styleRegularShape = new ol.style.RegularShape({
    fill: new ol.style.Fill({ color: 'red' }),
    points: 4,
});

//
// ol.proj
//

let value = ol.proj.METERS_PER_UNIT['degrees'];

numberValue = ol.Sphere.getArea(geometry, {
    projection,
    radius: numberValue,
});

numberValue = ol.Sphere.getLength(geometry, {
    projection,
    radius: numberValue,
});<|MERGE_RESOLUTION|>--- conflicted
+++ resolved
@@ -3,20 +3,15 @@
 let booleanValue: boolean;
 let canvas: HTMLCanvasElement;
 let domEventTarget: EventTarget;
-<<<<<<< HEAD
-let listener: ol.EventsListenerFunctionType;
-let object: { [key: string]: any };
 let fn: () => void;
-=======
-let fn: Function;
 let image: HTMLImageElement;
 let jsonValue: JSON;
+let listener: ol.EventsListenerFunctionType;
 let numberArray: number[];
 let numberValue: number;
-let object: Object;
+let object: { [key: string]: any };
 let stringArray: string[];
 let stringValue: string;
->>>>>>> fe94393d
 
 // Callback predefinitions for OpenLayers
 let coordinateFormatType: ol.CoordinateFormatType;
