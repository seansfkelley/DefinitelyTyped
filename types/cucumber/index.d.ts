--- conflicted
+++ resolved
@@ -1,8 +1,4 @@
-<<<<<<< HEAD
 // Type definitions for cucumber-js 3.1
-=======
-// Type definitions for cucumber-js 2.1
->>>>>>> 779a35bf
 // Project: https://github.com/cucumber/cucumber-js
 // Definitions by: Abraão Alves <https://github.com/abraaoalves>
 //                 Jan Molak <https://github.com/jan-molak>
