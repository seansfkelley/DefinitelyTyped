--- conflicted
+++ resolved
@@ -230,14 +230,8 @@
             focusPrevious(ignoreChildren?: boolean, indexToUse?: number): void;
             forEach(callback: (node: node) => void, type?: number, skipRoot?: boolean): void;
             getAttribute(name: string): string;
-<<<<<<< HEAD
-            getBogus(): node|false;
-            getChild(indices: number): node;
-            getChild(indices: number[]): node;
-=======
             getBogus(): node | boolean;
             getChild(indices: number | number[]): node;
->>>>>>> 4ee2a16c
             getChildCount(): number;
             getChildren(): nodeList;
             getClientRect(): ClientRect;
