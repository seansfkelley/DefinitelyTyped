--- conflicted
+++ resolved
@@ -5267,13 +5267,7 @@
     /**
      * Creates a StyleSheet style reference from the given object.
      */
-<<<<<<< HEAD
     export function create<T extends NamedStyles<T> | NamedStyles<any>>(styles: T): T;
-=======
-    export function create<T extends NamedStyles<T> | NamedStyles<any>>(
-        styles: T
-    ): { [P in keyof T]: RegisteredStyle<T[P]> };
->>>>>>> 42e3741a
 
     /**
      * Flattens an array of style objects, into one aggregated style object.
