--- conflicted
+++ resolved
@@ -617,126 +617,132 @@
 
 /* Test framework and config */
 
+const globalConfig: jest.GlobalConfig = {
+    bail: true,
+    collectCoverage: false,
+    collectCoverageFrom: ["glob"],
+    collectCoverageOnlyFrom: {
+        abc: true,
+        def: false,
+    },
+    coverageDirectory: "",
+    coverageReporters: [""],
+    coverageThreshold: {
+        global: {
+            abc: 90,
+            def: 100,
+        },
+    },
+    expand: true,
+    forceExit: false,
+    logHeapUsage: true,
+    mapCoverage: false,
+    noStackTrace: true,
+    notify: false,
+    projects: ["projects"],
+    replname: "",
+    reporters: [
+        ["abc", {}],
+        ["def", {}],
+    ],
+    rootDir: "path",
+    silent: true,
+    testNamePattern: "",
+    testPathPattern: "",
+    testResultsProcessor: "",
+    updateSnapshot: "all" as "all" | "new" | "none",
+    useStderr: true,
+    verbose: false,
+    watch: true,
+    watchman: false,
+};
+
+const projectConfig: jest.ProjectConfig = {
+    automock: true,
+    browser: false,
+    cache: true,
+    cacheDirectory: "",
+    clearMocks: true,
+    coveragePathIgnorePatterns: [""],
+    cwd: "",
+    detectLeaks: true,
+    displayName: "",
+    forceCoverageMatch: ["abc", "def"],
+    globals: {
+        "ts-jest": {},
+    },
+    haste: {
+        defaultPlatform: "",
+        hasteImplModulePath: "",
+        platforms: ["win95", "win2000", "clippy"],
+        providesModuleNodeModules: ["abc", "def"],
+    },
+    moduleDirectories: ["", ""],
+    moduleFileExtensions: [".ts", ".json"],
+    moduleLoader: "laoder",
+    moduleNameMapper: [
+        ["abc", "def"],
+        ["ghi", "jkl"],
+    ],
+    modulePathIgnorePatterns: ["abc", "def"],
+    modulePaths: ["abc", "def"],
+    name: "",
+    resetMocks: true,
+    resetModules: false,
+    resolver: "",
+    rootDir: "",
+    roots: ["", ""],
+    runner: "",
+    setupFiles: ["abc", "def"],
+    setupTestFrameworkScriptFile: "",
+    skipNodeResolution: true,
+    snapshotSerializers: ["abc", "def"],
+    testEnvironment: "",
+    testEnvironmentOptions: {},
+    testLocationInResults: true,
+    testMatch: [".test.ts"],
+    testPathIgnorePatterns: ["*.spec.*"],
+    testRegex: "abc",
+    testRunner: "m",
+    testURL: "localhost:3000",
+    timers: "real",
+    transform: [
+        ["abc", "def"],
+    ],
+    transformIgnorePatterns: ["", ""],
+    unmockedModulePathPatterns: ["abc"],
+    watchPathIgnorePatterns: ["def"],
+};
+
+const environment = {
+    global: {},
+    fakeTimers: {
+        clearAllTimers() { },
+        runAllImmediates() { },
+        runAllTicks() { },
+        runAllTimers() { },
+        runTimersToTime(time: number) { },
+        advanceTimersByTime(time: number) { },
+        runOnlyPendingTimers() { },
+        runWithRealTimers(callback: () => void) {
+            callback();
+        },
+        useFakeTimers() { },
+        useRealTimers() { },
+    },
+    testFilePath: "",
+    moduleMocker: {},
+    dispose() {},
+    runScript(script: "") {
+        return {};
+    },
+};
+
 const workTestFramework = async (testFramework: jest.TestFramework): Promise<jest.TestResult> => {
     return testFramework(
-        {
-            bail: true,
-            collectCoverage: false,
-            collectCoverageFrom: ["glob"],
-            collectCoverageOnlyFrom: {
-                abc: true,
-                def: false,
-            },
-            coverageDirectory: "",
-            coverageReporters: [""],
-            coverageThreshold: {
-                global: {
-                    abc: 90,
-                    def: 100,
-                },
-            },
-            expand: true,
-            forceExit: false,
-            logHeapUsage: true,
-            mapCoverage: false,
-            noStackTrace: true,
-            notify: false,
-            projects: ["projects"],
-            replname: "",
-            reporters: [
-                ["abc", {}],
-                ["def", {}],
-            ],
-            rootDir: "path",
-            silent: true,
-            testNamePattern: "",
-            testPathPattern: "",
-            testResultsProcessor: "",
-            updateSnapshot: "all" as "all" | "new" | "none",
-            useStderr: true,
-            verbose: false,
-            watch: true,
-            watchman: false,
-        },
-        {
-            automock: true,
-            browser: false,
-            cache: true,
-            cacheDirectory: "",
-            clearMocks: true,
-            coveragePathIgnorePatterns: [""],
-            cwd: "",
-            detectLeaks: true,
-            displayName: "",
-            forceCoverageMatch: ["abc", "def"],
-            globals: {
-                "ts-jest": {},
-            },
-            haste: {
-                defaultPlatform: "",
-                hasteImplModulePath: "",
-                platforms: ["win95", "win2000", "clippy"],
-                providesModuleNodeModules: ["abc", "def"],
-            },
-            moduleDirectories: ["", ""],
-            moduleFileExtensions: [".ts", ".json"],
-            moduleLoader: "laoder",
-            moduleNameMapper: [
-                ["abc", "def"],
-                ["ghi", "jkl"],
-            ],
-            modulePathIgnorePatterns: ["abc", "def"],
-            modulePaths: ["abc", "def"],
-            name: "",
-            resetMocks: true,
-            resetModules: false,
-            resolver: "",
-            rootDir: "",
-            roots: ["", ""],
-            runner: "",
-            setupFiles: ["abc", "def"],
-            setupTestFrameworkScriptFile: "",
-            skipNodeResolution: true,
-            snapshotSerializers: ["abc", "def"],
-            testEnvironment: "",
-            testEnvironmentOptions: {},
-            testLocationInResults: true,
-            testMatch: [".test.ts"],
-            testPathIgnorePatterns: ["*.spec.*"],
-            testRegex: "abc",
-            testRunner: "m",
-            testURL: "localhost:3000",
-            timers: "real",
-            transform: [
-                ["abc", "def"],
-            ],
-            transformIgnorePatterns: ["", ""],
-            unmockedModulePathPatterns: ["abc"],
-            watchPathIgnorePatterns: ["def"],
-        },
-        {
-            global: {},
-            fakeTimers: {
-                clearAllTimers() { },
-                runAllImmediates() { },
-                runAllTicks() { },
-                runAllTimers() { },
-                runTimersToTime(time: number) { },
-                advanceTimersByTime(time: number) { },
-                runOnlyPendingTimers() { },
-                runWithRealTimers(callback: () => void) {
-                    callback();
-                },
-                useFakeTimers() { },
-                useRealTimers() { },
-            },
-            testFilePath: "",
-            moduleMocker: {},
-            dispose() {},
-            runScript(script: "") {
-                return {};
-            },
-        },
+        globalConfig,
+        projectConfig,
+        environment,
         {},
         "testPath"
     );
@@ -932,31 +938,21 @@
     equals: (a: {}, b: {}, customTesters?: jasmine.CustomEqualityTester[]) => false,
 };
 
-<<<<<<< HEAD
-matchersUtil2 = matchersUtil1;
-=======
-    expect(fn).toHaveBeenNthCalledWith(3, "foo");
-});
-
 // Jest config
-{
-interface JestConfigModule {defaults: jest.DefaultOptions; }
-// tslint:disable-next-line:no-var-requires
-const {defaults} = require('jest-config') as JestConfigModule;
-
-const config: jest.InitialOptions = {
-  transform: {
-    '^.+\\.(ts|tsx)$': 'ts-jest'
-  },
-  testMatch: [
-    ...defaults.testMatch,
-    '**/__tests__/**/*.ts?(x)',
-    '**/?(*.)+(spec|test).ts?(x)'
-  ],
-  moduleFileExtensions: [...defaults.moduleFileExtensions, 'ts', 'tsx'],
-  globals: {
-    'ts-jest': {}
-  }
-};
-}
->>>>>>> ac8c4cb9
+
+const testJestConfig = (defaults: jest.DefaultOptions) => {
+    const config: jest.InitialOptions = {
+      transform: {
+        '^.+\\.(ts|tsx)$': 'ts-jest'
+      },
+      testMatch: [
+        ...defaults.testMatch,
+        '**/__tests__/**/*.ts?(x)',
+        '**/?(*.)+(spec|test).ts?(x)'
+      ],
+      moduleFileExtensions: [...defaults.moduleFileExtensions, 'ts', 'tsx'],
+      globals: {
+        'ts-jest': {}
+      }
+    };
+};