// Type definitions for i18next v2.3.4
// Project: http://i18next.com
// Definitions by: Michael Ledin <https://github.com/mxl>
// Definitions: https://github.com/DefinitelyTyped/DefinitelyTyped

// Sources: https://github.com/i18next/i18next/


declare namespace i18n {
    interface ResourceStore {
        [language: string]: ResourceStoreLanguage;
    }

    interface ResourceStoreLanguage {
        [namespace: string]: ResourceStoreKey;
    }

    interface ResourceStoreKey {
        [key: string]: any;
    }

    interface InterpolationOptions {
        escapeValue?: boolean;
        prefix?: string;
        suffix?: string;
        prefixEscaped?: string;
        suffixEscaped?: string;
        unescapeSuffix?: string;
        unescapePrefix?: string;
        nestingPrefix?: string;
        nestingSuffix?: string;
        nestingPrefixEscaped?: string;
        nestedSuffixEscaped?: string;
        defaultVariables?: any;
    }

    interface TranslationOptions {
        defaultValue?: string;
        count?: number;
        context?: any;
        replace?: any;
        lng?: string;
        lngs?: string[];
        fallbackLng?: string;
        ns?: string | string[];
        keySeparator?: string;
        nsSeparator?: string;
        returnObjects?: boolean;
        joinArrays?: string;
        postProcess?: string | any[];
        interpolation?: InterpolationOptions;
    }

    interface Options {
        debug?: boolean;
        resources?: ResourceStore;
        lng?: string;
        fallbackLng?: string;
        ns?: string | string[];
        defaultNS?: string;
        fallbackNS?: string | string[];
        whitelist?: string[];
        lowerCaseLng?: boolean;
        load?: string
        preload?: string[];
        keySeparator?: string;
        nsSeparator?: string;
        pluralSeparator?: string;
        contextSeparator?: string;
        saveMissing?: boolean;
        saveMissingTo?: string;
        missingKeyHandler?: (lng: string, ns: string, key: string, fallbackValue: string) => void;
        parseMissingKeyHandler?: (key: string) => void;
        appendNamespaceToMissingKey?: boolean;
        postProcess?: string | any[];
        returnNull?: boolean;
        returnEmptyString?: boolean;
        returnObjects?: boolean;
        returnedObjectHandler?: (key: string, value: string, options: any) => void;
        joinArrays?: string;
        overloadTranslationOptionHandler?: (args: any[]) => TranslationOptions;
        interpolation?: InterpolationOptions;
        detection?: any;
        backend?: any;
        cache?: any;
    }

    type TranslationFunction = (key: string, options?: TranslationOptions) => string;

    interface I18n {
        //constructor(options?: Options, callback?: (err: any, t: TranslationFunction) => void);

        init(options?: Options, callback?: (err: any, t: TranslationFunction) => void): I18n;

        loadResources(callback?: (err: any) => void): void;

        language: string;

        languages: string[];

        use(module: any): I18n;

        changeLanguage(lng: string, callback?: (err: any, t: TranslationFunction) => void): void;

        getFixedT(lng?: string, ns?: string | string[]): TranslationFunction;

        t(key: string, options?: TranslationOptions): string | any | Array<any>;

        exists(): boolean;

        setDefaultNamespace(ns: string): void;

        loadNamespaces(ns: string[], callback?: () => void): void;

        loadLanguages(lngs: string[], callback?: () => void): void;

        dir(lng?: string): string;

        createInstance(options?: Options, callback?: (err: any, t: TranslationFunction) => void): I18n;

        cloneInstance(options?: Options, callback?: (err: any, t: TranslationFunction) => void): I18n;

        on(event: string, listener: () => void): void;
        on(initialized: 'initialized', listener: (options: i18n.Options) => void): void;
        on(loaded: 'loaded', listener: (loaded: any) => void): void;
        on(failedLoading: 'failedLoading', listener: (lng: string, ns: string, msg: string) => void): void;
        on(missingKey: 'missingKey', listener: (lngs: any, namespace: string, key: string, res: any) => void): void;
        on(added: 'added', listener: (lng: string, ns: string) => void): void;
        on(removed: 'removed', listener: (lng: string, ns: string) => void): void;
        on(languageChanged: 'languageChanged', listener: (lng: string) => void): void;

<<<<<<< HEAD
        cloneInstance(options?:Options, callback?:(err:any, t:TranslationFunction) => void):I18n;

        options: Options;
=======
        off(event: string, listener: () => void): void;
>>>>>>> c4afd27a
    }
}

declare var i18n:i18n.I18n;

export = i18n;<|MERGE_RESOLUTION|>--- conflicted
+++ resolved
@@ -129,13 +129,9 @@
         on(removed: 'removed', listener: (lng: string, ns: string) => void): void;
         on(languageChanged: 'languageChanged', listener: (lng: string) => void): void;
 
-<<<<<<< HEAD
-        cloneInstance(options?:Options, callback?:(err:any, t:TranslationFunction) => void):I18n;
-
-        options: Options;
-=======
         off(event: string, listener: () => void): void;
->>>>>>> c4afd27a
+	
+	options: Options;
     }
 }
 
