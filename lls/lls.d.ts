// Type definitions for LargeLocalStorage v0.1.3
// Project: https://github.com/tantaman/LargeLocalStorage
// Definitions by: Borislav Zhivkov <https://github.com/borislavjivkov>
<<<<<<< HEAD
// Definitions: https://github.com/DefinitelyTyped/DefinitelyTyped
declare module LargeLocalStorageInterfaces {    
=======
// Definitions: https://github.com/borisyankov/DefinitelyTyped
declare namespace LargeLocalStorageInterfaces {
>>>>>>> 89f1449d
    interface LargeLocalStorageService {
        new(options: Options): LargeLocalStorageService;

        initialized: Promise<number>;

        /**
         * Gets all of the attachments for a document.
         */
        getAllAttachments(docKey?: string): Promise<Entry[]>;

        /**
         * Gets all attachments URLs for a document.
         */
        getAllAttachmentURLs(docKey?: string): Promise<Entry[]>;

        /**
         * Get the attachment identified by attachKey
         */
        getAttachment(attachKey: string): Promise<any>;

        /**
         * Get the attachment identified by docKey and attachKey
         */
        getAttachment(docKey: string, attachKey: string): Promise<any>;

        /**
         * Get the URL for a given attachment.
         */
        getAttachmentURL(attachKey: string): Promise<string>;

        /**
         * Get the URL for a given attachment.
         */
        getAttachmentURL(docKey: string, attachKey: string): Promise<string>;

        /**
         * Returns the actual capacity of the storage or -1 if it is unknown.
         */
        getCapacity(): number;

        /**
         * Get the contents of a document identified by docKey
         */
        getContents(docKey: string): Promise<any>;

        /**
         * List all attachments under a given key. List all documents if no key is provided.
         */
        ls(docKey?: string): Promise<string[]>;

        /**
         * Whether or not LLS is ready to store data. The initialized property can be used to await initialization.
         */
        ready(): boolean;

        /**
         * Revoke the attachment URL as required by the underlying storage system.
         */
        revokeAttachmentURL(url: string): void;

        /**
         * Remove the specified document and all of its attachments.
         */
        rm(docKey?: string): Promise<any>;

        /**
         * Remove an attachment from a document.
         */
        rmAttachment(docKey: string, attachKey: string): Promise<void>;

        /**
         * Set an attachment for a given document. Identified by attachKey.
         */
        setAttachment(attachKey: string, attachment: any): Promise<void>;

        /**
         * Set an attachment for a given document. Identified by docKey and attachKey.
         */
        setAttachment(docKey: string, attachKey: string, attachment: any): Promise<void>;

        /**
         * Set the contents identified by docKey to data. The document will be created if it does not exist.
         */
        setContents(docKey: string, data: any): Promise<void>;
    }

    interface Options {
        /**
         * Desired capacity in bytes.
         */
        size: number;

        /**
         * Optional name for your LLS database. Defaults to lls. This is the name given to the underlying IndexedDB or WebSQL DB or FSAPI Folder. LLS's with different names are independent.
         */
        name?: string;

        /**
         * Force LLS to use a specific storage implementation: 'IndexedDB' or 'WebSQL' or 'FilesystemAPI'.
         */
        forceProvider?: string;
    }

    interface Entry {
        data: any;
        docKey: string;
        attachKey: string;
        url: string;
    }

    interface Promise<T> {
        then<U>(onFulfilled?: (value: T) => U | Promise<U>, onRejected?: (error: any) => U | Promise<U>): Promise<U>;
        then<U>(onFulfilled?: (value: T) => U | Promise<U>, onRejected?: (error: any) => void): Promise<U>;
        catch<U>(onRejected?: (error: any) => U | Promise<U>): Promise<U>;
    }
}

declare module "lls" {
    var LargeLocalStorage: LargeLocalStorageInterfaces.LargeLocalStorageService;
    export = LargeLocalStorage;
}<|MERGE_RESOLUTION|>--- conflicted
+++ resolved
@@ -1,13 +1,9 @@
 // Type definitions for LargeLocalStorage v0.1.3
 // Project: https://github.com/tantaman/LargeLocalStorage
 // Definitions by: Borislav Zhivkov <https://github.com/borislavjivkov>
-<<<<<<< HEAD
 // Definitions: https://github.com/DefinitelyTyped/DefinitelyTyped
-declare module LargeLocalStorageInterfaces {    
-=======
-// Definitions: https://github.com/borisyankov/DefinitelyTyped
+
 declare namespace LargeLocalStorageInterfaces {
->>>>>>> 89f1449d
     interface LargeLocalStorageService {
         new(options: Options): LargeLocalStorageService;
 
