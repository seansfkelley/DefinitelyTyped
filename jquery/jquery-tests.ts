--- conflicted
+++ resolved
@@ -1,2398 +1,2395 @@
-/// <reference path="jquery.d.ts" />
-
-function test_add() {
-    $("p").add("div").addClass("widget");
-    var pdiv = $("p").add("div");
-
-    $('li').add('p').css('background-color', 'red');
-    $('li').add(document.getElementsByTagName('p')[0])
-      .css('background-color', 'red');
-    $('li').add('<p id="new">new paragraph</p>')
-      .css('background-color', 'red');
-    $("div").css("border", "2px solid red")
-            .add("p")
-            .css("background", "yellow");
-    $("p").add("span").css("background", "yellow");
-    $("p").clone().add("<span>Again</span>").appendTo(document.body);
-    $("p").add(document.getElementById("a")).css("background", "yellow");
-    var collection = $("p");
-
-    collection = collection.add(document.getElementById("a"));
-    collection.css("background", "yellow");
-}
-
-function test_addClass() {
-    $("p").addClass("myClass yourClass");
-    $("p").removeClass("myClass noClass").addClass("yourClass");
-    $("ul li:last").addClass(function (index) {
-        return "item-" + index;
-    });
-    $("p:last").addClass("selected");
-    $("p:last").addClass("selected highlight");
-    $("div").addClass(function (index, currentClass) {
-        var addedClass: string;
-        if (currentClass === "red") {
-            addedClass = "green";
-            $("p").text("There is one green div");
-        }
-        return addedClass;
-    });
-}
-
-function test_after() {
-    $('.inner').after('<p>Test</p>');
-    $('<div/>').after('<p></p>');
-    $('<div/>').after('<p></p>').addClass('foo')
-      .filter('p').attr('id', 'bar').html('hello')
-    .end()
-    .appendTo('body');
-    $('p').after(function () {
-        return '<div>' + this.className + '</div>';
-    });
-    var $newdiv1 = $('<div id="object1"/>'),
-        newdiv2 = document.createElement('div'),
-        existingdiv1 = document.getElementById('foo');
-    $('p').first().after($newdiv1, [newdiv2, existingdiv1]);
-    $("p").after(document.createTextNode("Hello"));
-    $("p").after($("b"));
-}
-
-function test_ajax() {
-    $.ajax({
-        url: "test.html",
-        context: document.body
-    }).done(function () {
-        $(this).addClass("done");
-    });
-    $.ajax({
-        statusCode: {
-            404: function () {
-                alert("page not found");
-            }
-        }
-    });
-    $.ajax({
-        url: "http://fiddle.jshell.net/favicon.png",
-        beforeSend: function (xhr) {
-            xhr.overrideMimeType("text/plain; charset=x-user-defined");
-        }
-    }).done(function (data) {
-        if (console && console.log) {
-            console.log("Sample of data:", data.slice(0, 100));
-        }
-    });
-    $.ajax({
-        url: 'ajax/test.html',
-        success: function (data) {
-            $('.result').html(data);
-            alert('Load was performed.');
-        }
-    });
-    var _super = jQuery.ajaxSettings.xhr;
-    jQuery.ajaxSettings.xhr = function () {
-        var xhr = _super(),
-            getAllResponseHeaders = xhr.getAllResponseHeaders;
-
-        xhr.getAllResponseHeaders = function () {
-            if (getAllResponseHeaders()) {
-                return getAllResponseHeaders();
-            }
-            var allHeaders = "";
-            $(["Cache-Control", "Content-Language", "Content-Type",
-                    "Expires", "Last-Modified", "Pragma"]).each(function (i, header_name) {
-
-                        if (xhr.getResponseHeader(header_name)) {
-                            allHeaders += header_name + ": " + xhr.getResponseHeader(header_name) + "\n";
-                        }
-                        return allHeaders;
-                    });
-        };
-        return xhr;
-    };
-    $.ajax({
-        type: "POST",
-        url: "some.php",
-        data: { name: "John", location: "Boston" }
-    }).done(function (msg) {
-        alert("Data Saved: " + msg);
-    });
-    $.ajax({
-        url: "test.html",
-        cache: false
-    }).done(function (html) {
-        $("#results").append(html);
-    });
-    var xmlDocument = [];
-    var xmlRequest = $.ajax({
-        url: "page.php",
-        processData: false,
-        data: xmlDocument
-    });
-    var handleResponse;
-    xmlRequest.done(handleResponse);
-
-    var menuId = $("ul.nav").first().attr("id");
-    var request = $.ajax({
-        url: "script.php",
-        type: "POST",
-        data: { id: menuId },
-        dataType: "html"
-    });
-    request.done(function (msg) {
-        $("#log").html(msg);
-    });
-    request.fail(function (jqXHR, textStatus) {
-        alert("Request failed: " + textStatus);
-    });
-
-    $.ajax({
-        type: "GET",
-        url: "test.js",
-        dataType: "script"
-    });
-}
-
-function test_ajaxComplete() {
-    $('.log').ajaxComplete(function () {
-        $(this).text('Triggered ajaxComplete handler.');
-    });
-    $('.trigger').click(function () {
-        $('.result').load('ajax/test.html');
-    });
-    $('.log').ajaxComplete(function (e, xhr, settings) {
-        if (settings.url == 'ajax/test.html') {
-            $(this).text('Triggered ajaxComplete handler. The result is ' + xhr.responseHTML);
-        }
-    });
-    $("#msg").ajaxComplete(function (event, request, settings) {
-        $(this).append("<li>Request Complete.</li>");
-    });
-}
-
-function test_ajaxError() {
-    $("div.log").ajaxError(function () {
-        $(this).text("Triggered ajaxError handler.");
-    });
-    $("button.trigger").click(function () {
-        $("div.result").load("ajax/missing.html");
-    });
-    $("div.log").ajaxError(function (e, jqxhr, settings, exception) {
-        if (settings.url == "ajax/missing.html") {
-            $(this).text("Triggered ajaxError handler.");
-        }
-    });
-    $("#msg").ajaxError(function (event, request, settings) {
-        $(this).append("<li>Error requesting page " + settings.url + "</li>");
-    });
-}
-
-function test_ajaxPrefilter() {
-    var currentRequests = {};
-    $.ajaxPrefilter(function (options, originalOptions, jqXHR) {
-        if (options.abortOnRetry) {
-            if (currentRequests[options.url]) {
-                currentRequests[options.url].abort();
-            }
-            currentRequests[options.url] = jqXHR;
-        }
-    });
-    $.ajaxPrefilter(function (options) {
-        if (options.crossDomain) {
-            options.url = "http://mydomain.net/proxy/" + encodeURIComponent(options.url);
-            options.crossDomain = false;
-        }
-    });
-    $.ajaxPrefilter("json script", function (options, originalOptions, jqXHR) {
-
-    });
-    var isActuallyScript;
-    $.ajaxPrefilter(function (options) {
-        if (isActuallyScript(options.url)) {
-            return "script";
-        }
-    });
-}
-
-function test_ajaxSend() {
-    $('.log').ajaxSend(function () {
-        $(this).text('Triggered ajaxSend handler.');
-    });
-    $('.trigger').click(function () {
-        $('.result').load('ajax/test.html');
-    });
-    $('.log').ajaxSend(function (e, jqxhr, settings) {
-        if (settings.url == 'ajax/test.html') {
-            $(this).text('Triggered ajaxSend handler.');
-        }
-    });
-    $("#msg").ajaxSend(function (evt, request, settings) {
-        $(this).append("<li>Starting request at " + settings.url + "</li>");
-    });
-}
-
-function test_ajaxSetup() {
-    $.ajaxSetup({
-        url: 'ping.php'
-    });
-    $.ajax({
-        data: { 'name': 'Dan' }
-    });
-    $.ajaxSetup({
-        url: "/xmlhttp/",
-        global: false,
-        type: "POST"
-    });
-}
-
-function test_ajaxStart() {
-    $('.log').ajaxStart(function () {
-        $(this).text('Triggered ajaxStart handler.');
-    });
-    $('.trigger').click(function () {
-        $('.result').load('ajax/test.html');
-    });
-    $("#loading").ajaxStart(function () {
-        $(this).show();
-    });
-}
-
-function test_ajaxStop() {
-    $('.log').ajaxStop(function () {
-        $(this).text('Triggered ajaxStop handler.');
-    });
-    $('.trigger').click(function () {
-        $('.result').load('ajax/test.html');
-    });
-    $("#loading").ajaxStop(function () {
-        $(this).hide();
-    });
-}
-
-function test_ajaxSuccess() {
-    $('.log').ajaxSuccess(function () {
-        $(this).text('Triggered ajaxSuccess handler.');
-    });
-    $('.trigger').click(function () {
-        $('.result').load('ajax/test.html');
-    });
-    $('.log').ajaxSuccess(function (e, xhr, settings) {
-        if (settings.url == 'ajax/test.html') {
-            $(this).text('Triggered ajaxSuccess handler. The ajax response was:' + xhr.responseText);
-        }
-    });
-    $("#msg").ajaxSuccess(function (evt, request, settings) {
-        $(this).append("<li>Successful Request!</li>");
-    });
-}
-
-function test_allSelector() {
-    var elementCount = $("*").css("border", "3px solid red").length;
-    $("body").prepend("<h3>" + elementCount + " elements found</h3>");
-    var elementCount2 = $("#test").find("*").css("border", "3px solid red").length;
-    $("body").prepend("<h3>" + elementCount2 + " elements found</h3>");
-}
-
-function test_animate() {
-    $('#clickme').click(function () {
-        $('#book').animate({
-            opacity: 0.25,
-            left: '+=50',
-            height: 'toggle'
-        }, 5000, function () {
-        });
-    });
-    $('li').animate({
-        opacity: .5,
-        height: '50%'
-    }, {
-        step: function (now, fx) {
-            var data = fx.elem.id + ' ' + fx.prop + ': ' + now;
-            $('body').append('<div>' + data + '</div>');
-        }
-    });
-    $('#clickme').click(function () {
-        $('#book').animate({
-            width: ['toggle', 'swing'],
-            height: ['toggle', 'swing'],
-            opacity: 'toggle'
-        }, 5000, 'linear', function () {
-            $(this).after('<div>Animation complete.</div>');
-        });
-    });
-    $('#clickme').click(function () {
-        $('#book').animate({
-            width: 'toggle',
-            height: 'toggle'
-        }, {
-            duration: 5000,
-            specialEasing: {
-                width: 'linear',
-                height: 'easeOutBounce'
-            },
-            complete: function () {
-                $(this).after('<div>Animation complete.</div>');
-            }
-        });
-    });
-    $("#go").click(function () {
-        $("#block").animate({
-            width: "70%",
-            opacity: 0.4,
-            marginLeft: "0.6in",
-            fontSize: "3em",
-            borderWidth: "10px"
-        }, 1500);
-    });
-    $("#right").click(function () {
-        $(".block").animate({ "left": "+=50px" }, "slow");
-    });
-    $("#left").click(function () {
-        $(".block").animate({ "left": "-=50px" }, "slow");
-    });
-    $("#go1").click(function () {
-        $("#block1").animate({ width: "90%" }, { queue: false, duration: 3000 })
-           .animate({ fontSize: "24px" }, 1500)
-           .animate({ borderRightWidth: "15px" }, 1500);
-    });
-    $("#go2").click(function () {
-        $("#block2").animate({ width: "90%" }, 1000)
-           .animate({ fontSize: "24px" }, 1000)
-           .animate({ borderLeftWidth: "15px" }, 1000);
-    });
-    $("#go3").click(function () {
-        $("#go1").add("#go2").click();
-    });
-    $("#go4").click(function () {
-        $("div").css({ width: "", fontSize: "", borderWidth: "" });
-    });
-    $("#go").click(function () {
-        $(".block:first").animate({
-            left: 100
-        }, {
-            duration: 1000,
-            step: function (now, fx) {
-                $(".block:gt(0)").css("left", now);
-            }
-        });
-    });
-    $("p").animate({
-        height: "toggle", opacity: "toggle"
-    }, "slow");
-    $("p").animate({
-        left: 50, opacity: 1
-    }, 500);
-    $("p").animate({
-        left: "50px", opacity: 1
-    }, { duration: 500, queue: false });
-    $("p").animate({
-        opacity: "show"
-    }, "slow", "easein");
-    $("p").animate({
-        height: "toggle", opacity: "toggle"
-    }, { duration: "slow" });
-    $("p").animate({
-        opacity: "show"
-    }, { duration: "slow", easing: "easein" });
-    $("p").animate({
-        height: 200, width: 400, opacity: 0.5
-    }, 1000, "linear", function () {
-        alert("all done");
-    });
-}
-
-function test_animatedSelector() {
-    $("#run").click(function () {
-        $("div:animated").toggleClass("colored");
-    });
-    function animateIt() {
-        $("#mover").slideToggle("slow", animateIt);
-    }
-    animateIt();
-}
-
-function test_easing() {
-    var result: number = $.easing.linear(3);
-    var result: number = $.easing.swing(3);
-}
-
-function test_append() {
-    $('.inner').append('<p>Test</p>');
-    $('.container').append($('h2'));
-
-    var $newdiv1 = $('<div id="object1"/>'),
-    newdiv2 = document.createElement('div'),
-    existingdiv1 = document.getElementById('foo');
-
-    $('body').append($newdiv1, [newdiv2, existingdiv1]);
-}
-
-function test_appendTo() {
-    $('<p>Test</p>').appendTo('.inner');
-    $('h2').appendTo($('.container'));
-}
-
-function test_attr() {
-    var title = $("em").attr("title");
-    $("div").text(title);
-    $('#greatphoto').attr('alt', 'Beijing Brush Seller');
-    $('#greatphoto')
-        .attr('title', 'Photo by Kelly Clark');
-    $('#greatphoto').attr({
-        alt: 'Beijing Brush Seller',
-        title: 'photo by Kelly Clark'
-    });
-    $('#greatphoto').attr('title', function (i, val) {
-        return val + ' - photo by Kelly Clark'
-    });
-    $("div").attr("id", function (arr) {
-        return "div-id" + arr;
-    })
-    .each(function () {
-        $("span", this).html("(ID = '<b>" + this.id + "</b>')");
-    });
-    $("img").attr("src", function () {
-        return "/images/" + this.title;
-    });
-}
-
-function test_attributeSelectors() {
-    $('a[hreflang|="en"]').css('border', '3px dotted green');
-    $('input[name*="man"]').val('has man in it!');
-    $('input[name~="man"]').val('mr. man is in it!');
-    $('input[name$="letter"]').val('a letter');
-    $('input[value="Hot Fuzz"]').next().text(" Hot Fuzz");
-    $('input[name!="newsletter"]').next().append('<b>; not newsletter</b>');
-    $('input[name^="news"]').val('news here!');
-}
-
-function test_before() {
-    $('.inner').before('<p>Test</p>');
-    $('.container').before($('h2'));
-    $("<div/>").before("<p></p>");
-    var $newdiv1 = $('<div id="object1"/>'),
-        newdiv2 = document.createElement('div'),
-        existingdiv1 = document.getElementById('foo');
-    $('p').first().before($newdiv1, [newdiv2, existingdiv1]);
-}
-
-function test_bind() {
-    $('#foo').bind('click', function () {
-        alert('User clicked on "foo."');
-    });
-    $('#foo').bind('mouseenter mouseleave', function () {
-        $(this).toggleClass('entered');
-    });
-    $('#foo').bind({
-        click: function () { },
-        mouseenter: function () { }
-    });
-    $('#foo').bind('click', function () {
-        alert($(this).text());
-    });
-    $(document).ready(function () {
-        $('#foo').bind('click', function (event) {
-            alert('The mouse cursor is at ('
-              + event.pageX + ', ' + event.pageY + ')');
-        });
-    });
-    var message = 'Spoon!';
-    $('#foo').bind('click', function () {
-        alert(message);
-    });
-    message = 'Not in the face!';
-    $('#bar').bind('click', function () {
-        alert(message);
-    });
-    var message = 'Spoon!';
-    $('#foo').bind('click', { msg: message }, function (event) {
-        alert(event.data.msg);
-    });
-    message = 'Not in the face!';
-    $('#bar').bind('click', { msg: message }, function (event) {
-        alert(event.data.msg);
-    });
-    $("p").bind("click", function (event) {
-        var str = "( " + event.pageX + ", " + event.pageY + " )";
-        $("span").text("Click happened! " + str);
-    });
-    $("p").bind("dblclick", function () {
-        $("span").text("Double-click happened in " + this.nodeName);
-    });
-    $("p").bind("mouseenter mouseleave", function (event) {
-        $(this).toggleClass("over");
-    });
-    $("p").bind("click", function () {
-        alert($(this).text());
-    });
-    function handler(event) {
-        alert(event.data.foo);
-    }
-    $("p").bind("click", { foo: "bar" }, handler)
-    $("form").bind("submit", function () { return false; })
-    $("form").bind("submit", function (event) {
-        event.preventDefault();
-    });
-    $("form").bind("submit", function (event) {
-        event.stopPropagation();
-    });
-    $("p").bind("myCustomEvent", function (e, myName, myValue) {
-        $(this).text(myName + ", hi there!");
-        $("span").stop().css("opacity", 1)
-        .text("myName = " + myName)
-        .fadeIn(30).fadeOut(1000);
-    });
-    $("button").click(function () {
-        $("p").trigger("myCustomEvent", ["John"]);
-    });
-    $("div.test").bind({
-        click: function () {
-            $(this).addClass("active");
-        },
-        mouseenter: function () {
-            $(this).addClass("inside");
-        },
-        mouseleave: function () {
-            $(this).removeClass("inside");
-        }
-    });
-}
-
-function test_blur() {
-    $('#target').blur(function () {
-        alert('Handler for .blur() called.');
-    });
-    $('#other').click(function () {
-        $('#target').blur();
-
-    });
-    $("p").blur();
-}
-
-interface JQueryStatic { Topic; }
-function test_callbacks() {
-    function fn1(value) {
-        console.log(value);
-    }
-    function fn2(value) {
-        fn1("fn2 says:" + value);
-        return false;
-    }
-    var callbacks = $.Callbacks();
-    var callbacks2 = $.Callbacks("once");
-    callbacks.add(fn1);
-    callbacks.fire("foo!");
-    callbacks.add(fn2);
-    callbacks.fire("bar!");
-    callbacks.remove(fn2);
-    callbacks.fire("foobar");
-    var topics = {};
-
-    jQuery.Topic = function (id) {
-        var callbacks,
-            method,
-            topic = id && topics[id];
-        if (!topic) {
-            callbacks = jQuery.Callbacks();
-            topic = {
-                publish: callbacks.fire,
-                subscribe: callbacks.add,
-                unsubscribe: callbacks.remove
-            };
-            if (id) {
-                topics[id] = topic;
-            }
-        }
-        return topic;
-    };
-    $.Topic("mailArrived").subscribe(fn1);
-    $.Topic("mailArrived").subscribe(fn2);
-    $.Topic("mailSent").subscribe(fn1);
-    $.Topic("mailArrived").publish("hello world!");
-    $.Topic("mailSent").publish("woo! mail!");
-    $.Topic("mailArrived").subscribe(fn1);
-
-    var dfd = $.Deferred();
-    var topic = $.Topic("mailArrived");
-    dfd.done(topic.publish);
-    dfd.resolve("its been published!");
-}
-
-function test_callbacksFunctions() {
-    var foo = function (value) {
-        console.log('foo:' + value);
-    }
-    var bar = function (value) {
-        console.log('bar:' + value);
-    }
-    var callbacks = $.Callbacks();
-    callbacks.add(foo);
-    callbacks.fire('hello');
-    callbacks.add(bar);
-    callbacks.fire('world');
-    callbacks.disable();
-    callbacks.empty();
-    callbacks.fire('hello');
-    console.log(callbacks.fired());
-    callbacks.fireWith(window, ['foo', 'bar']);
-    var foo2 = function (value1, value2) {
-        console.log('Received:' + value1 + ',' + value2);
-    };
-    console.log(callbacks.has(foo2));
-    callbacks.lock();
-    console.log(callbacks.locked());
-    callbacks.remove(foo);
-}
-
-function test_change() {
-    $('.target').change(function () {
-        alert('Handler for .change() called.');
-    });
-    $('#other').click(function () {
-        $('.target').change();
-    });
-    $("input[type='text']").change(function () { });
-    $("input[type='text']").change();
-}
-
-function test_children() {
-    $('ul.level-2').children().css('background-color', 'red');
-    $("#container").click(function (e) {
-        $("*").removeClass("hilite");
-        var $kids = $(e.target).children();
-        var len = $kids.addClass("hilite").length;
-
-        $("#results span:first").text(len.toString());
-        //$("#results span:last").text(e.target.tagName);
-
-        e.preventDefault();
-        return false;
-    });
-    $("div").children(".selected").css("color", "blue");
-}
-
-function test_clearQueue() {
-    $("#start").click(function () {
-        var myDiv = $("div");
-        myDiv.show("slow");
-        myDiv.animate({ left: '+=200' }, 5000);
-        myDiv.queue(function () {
-            var _this = $(this);
-            _this.addClass("newcolor");
-            _this.dequeue();
-        });
-        myDiv.animate({ left: '-=200' }, 1500);
-        myDiv.queue(function () {
-            var _this = $(this);
-            _this.removeClass("newcolor");
-            _this.dequeue();
-        });
-        myDiv.slideUp();
-
-    });
-    $("#stop").click(function () {
-        var myDiv = $("div");
-        myDiv.clearQueue();
-        myDiv.stop();
-    });
-}
-
-function test_click() {
-    $("#target").click(function () {
-        alert("Handler for .click() called.");
-    });
-    $("#other").click(function () {
-        $("#target").click();
-    });
-    $("p").click(function () {
-        $(this).slideUp();
-    });
-    $("p").click();
-}
-
-function test_submit() {
-    $("#target").submit(function () {
-        alert("Handler for .submit() called.");
-    });
-    $("#target").submit();
-}
-
-function test_clone() {
-    $('.hello').clone().appendTo('.goodbye');
-    var $elem = $('#elem').data({ "arr": [1] }),
-        $clone = $elem.clone(true)
-        .data("arr", $.extend([], $elem.data("arr")));
-    $("b").clone().prependTo("p");
-    $('#copy').append($('#orig .elem')
-          .clone()
-          .children('a')
-          .prepend('foo - ')
-          .parent()
-          .clone());
-}
-
-function test_closest() {
-    $('li.item-a').closest('ul')
-        .css('background-color', 'red');
-    $('li.item-a').closest('li')
-        .css('background-color', 'red');
-    var listItemII = document.getElementById('ii');
-    $('li.item-a').closest('ul', listItemII)
-        .css('background-color', 'red');
-    $('li.item-a').closest('#one', listItemII)
-        .css('background-color', 'green');
-    $(document).bind("click", function (e) {
-        $(e.target).closest("li").toggleClass("hilight");
-    });
-    var $listElements = $("li").css("color", "blue");
-    $(document).bind("click", function (e) {
-        //$(e.target).closest($listElements).toggleClass("hilight");
-    });
-}
-
-function test_contains() {
-    jQuery.contains(document.documentElement, document.body);
-    jQuery.contains(document.body, document.documentElement);
-}
-
-function test_contents() {
-    $('.container').contents().filter(function () {
-        return this.nodeType == 3;
-    })
-    .wrap('<p></p>')
-    .end()
-    .filter('br')
-    .remove();
-    $("#frameDemo").contents().find("a").css("background-color", "#BADA55");
-}
-
-function test_context() {
-    $("ul")
-        .append("<li>" + $("ul").context + "</li>")
-        .append("<li>" + $("ul", document.body).context.nodeName + "</li>");
-}
-
-function test_css() {
-    $("div").click(function () {
-        var color = $(this).css("background-color");
-        $("#result").html("That div is <span style='color:" + color + ";'>" + color + "</span>.");
-    });
-    $('div.example').css('width', function (index) {
-        return index * 50;
-    });
-    $("p").mouseover(function () {
-        $(this).css("color", "red");
-    });
-    $("#box").one("click", function () {
-        $(this).css("width", "+=200");
-    });
-    var words = $("p:first").text().split(" ");
-    var text = words.join("</span> <span>");
-    $("p:first").html("<span>" + text + "</span>");
-    $("span").click(function () {
-        $(this).css("background-color", "yellow");
-    });
-    $("p").hover(function () {
-        $(this).css({ 'background-color': 'yellow', 'font-weight': 'bolder' });
-    }, function () {
-        var cssObj = {
-            'background-color': '#ddd',
-            'font-weight': '',
-            'color': 'rgb(0,40,244)'
-        }
-        $(this).css(cssObj);
-    });
-    $("div").click(function () {
-        $(this).css({
-            width: function (index, value) {
-                return parseFloat(value) * 1.2;
-            },
-            height: function (index, value) {
-                return parseFloat(value) * 1.2;
-            }
-        });
-    });
-    var dims = $("#box").css([ "width", "height", "backgroundColor" ]);
-}
-
-function test_cssHooks() {
-    if (!$.cssHooks) {
-        throw ("jQuery 1.4.3 or above is required for this plugin to work");
-        return;
-    }
-    $.cssHooks["someCSSProp"] = {
-        get: function (elem, computed, extra) { },
-        set: function (elem, value) { }
-    };
-    function styleSupport(prop) {
-        var vendorProp, supportedProp,
-            capProp = prop.charAt(0).toUpperCase() + prop.slice(1),
-            prefixes = ["Moz", "Webkit", "O", "ms"],
-            div = document.createElement("div");
-
-        if (prop in div.style) {
-            supportedProp = prop;
-        } else {
-            for (var i = 0; i < prefixes.length; i++) {
-                vendorProp = prefixes[i] + capProp;
-                if (vendorProp in div.style) {
-                    supportedProp = vendorProp;
-                    break;
-                }
-            }
-        }
-        div = null;
-        $.support[prop] = supportedProp;
-        return supportedProp;
-    }
-    styleSupport("borderRadius");
-
-    $.cssNumber["someCSSProp"] = true;
-    $.fx.step["someCSSProp"] = function (fx) {
-        $.cssHooks["someCSSProp"].set(fx.elem, fx.now + fx.unit);
-    };
-}
-
-function test_data() {
-    $('body').data('foo', 52);
-    $('body').data('bar', { myType: 'test', count: 40 });
-    $('body').data('foo');
-    $('body').data();
-    $("div").data("test", { first: 16, last: "pizza!" });
-    $("span:first").text($("div").data("test").first);
-    $("span:last").text($("div").data("test").last);
-    alert($('body').data('foo'));
-    alert($('body').data());
-    alert($("body").data("foo"));
-    $("body").data("bar", "foobar");
-    alert($("body").data("bar"));
-    $("div").data("role") === "page";
-    $("div").data("lastValue") === 43;
-    $("div").data("hidden") === true;
-    $("div").data("options").name === "John";
-    var value;
-    switch ($("button").index(this)) {
-        case 0:
-            value = $("div").data("blah");
-            break;
-        case 1:
-            $("div").data("blah", "hello");
-            value = "Stored!";
-            break;
-        case 2:
-            $("div").data("blah", 86);
-            value = "Stored!";
-            break;
-        case 3:
-            $("div").removeData("blah");
-            value = "Removed!";
-            break;
-    }
-    $("span").text("" + value);
-    jQuery.data(document.body, 'foo', 52);
-    jQuery.data(document.body, 'bar', 'test');
-    var div = $("div")[0];
-    jQuery.data(div, "test", { first: 16, last: "pizza!" });
-    $("span:first").text(jQuery.data(div, "test").first);
-    $("span:last").text(jQuery.data(div, "test").last);
-    $.data(document.getElementById("id"), "", 8).toFixed(2);
-    $.data(document.getElementById("id"), "", "8").toUpperCase();
-}
-
-function test_dblclick() {
-    $('#target').dblclick(function () {
-        alert('Handler for .dblclick() called.');
-    });
-    $('#other').click(function () {
-        $('#target').dblclick();
-    });
-    $("p").dblclick(function () { alert("Hello World!"); });
-    var divdbl = $("div:first");
-    divdbl.dblclick(function () {
-        divdbl.toggleClass('dbl');
-    });
-	$('#target').dblclick();
-}
-
-function test_deferred() {
-
-    function returnPromise(): JQueryPromise<(data: { MyString: string; MyNumber: number; }, textStatus: string, jqXHR: JQueryXHR) => any> {
-        return $.ajax("test.php");
-    }
-    var x = returnPromise();
-    x.done((data, textStatus, jqXHR) => {
-        var myNumber: number = data.MyNumber;
-        var myString: string = data.MyString;
-        var theTextStatus: string = textStatus;
-        var thejqXHR: JQueryXHR = jqXHR;
-    });
-
-    $.get("test.php").always(function () {
-        alert("$.get completed with success or error callback arguments");
-    });
-    $.get("test.php").done(function () {
-        alert("$.get succeeded");
-    });
-    function fn1() {
-        $("p").append(" 1 ");
-    }
-    function fn2() {
-        $("p").append(" 2 ");
-    }
-    function fn3(n) {
-        $("p").append(n + " 3 " + n);
-    }
-    var dfd = $.Deferred();
-    dfd
-        .done([fn1, fn2], fn3, [fn2, fn1])
-        .done(function (n) {
-            $("p").append(n + " we're done.");
-        });
-    $("button").bind("click", function () {
-        dfd.resolve("and");
-    });
-    $.get("test.php")
-        .done(function () { alert("$.get succeeded"); })
-        .fail(function () { alert("$.get failed!"); });
-    dfd.state();
-    var defer = $.Deferred(),
-    filtered = defer.pipe(function (value) {
-        return value * 2;
-    });
-    defer.resolve(5);
-    filtered.done(function (value) {
-        alert("Value is ( 2*5 = ) 10: " + value);
-    });
-    filtered.fail(function (value) {
-        alert("Value is ( 3*6 = ) 18: " + value);
-    });
-    filtered.done(function (data) { });
-
-    function asyncEvent() {
-        var dfd: JQueryDeferred<string> = $.Deferred<string>();
-        setTimeout(function () {
-            dfd.resolve("hurray");
-        }, Math.floor(400 + Math.random() * 2000));
-        setTimeout(function () {
-            dfd.reject("sorry");
-        }, Math.floor(400 + Math.random() * 2000));
-        setTimeout(function working() {
-            if (dfd.state() === "pending") {
-                dfd.notify("working... ");
-                setTimeout(null, 500);
-            }
-        }, 1);
-        return dfd.promise();
-    }
-    var obj = {
-        hello: function (name) {
-            alert("Hello " + name);
-        }
-    },
-    defer = $.Deferred();
-    defer.promise(obj);
-    defer.resolve("John");
-    $.get("test.php").then(
-        function () { alert("$.get succeeded"); },
-        function () { alert("$.get failed!"); }
-    );
-}
-
-function test_delay() {
-    $('#foo').slideUp(300).delay(800).fadeIn(400);
-    $("button").click(function () {
-        $("div.first").slideUp(300).delay(800).fadeIn(400);
-        $("div.second").slideUp(300).fadeIn(400);
-    });
-}
-
-/* Not existing, but not recommended either
-function test_delegate() {
-    $("table").delegate("td", "click", function () {
-        $(this).toggleClass("chosen");
-    });
-    $("table").on("click", "td", function () {
-        $(this).toggleClass("chosen");
-    });
-    $("body").delegate("p", "click", function () {
-        $(this).after("<p>Another paragraph!</p>");
-    });
-    $("body").delegate("p", "click", function () {
-        alert($(this).text());
-    });
-    $("body").delegate("a", "click", function () { return false; });
-    $("body").delegate("a", "click", function (event) {
-        event.preventDefault();
-    });
-    $("body").delegate("p", "myCustomEvent", function (e, myName, myValue) {
-        $(this).text("Hi there!");
-        $("span").stop().css("opacity", 1)
-                 .text("myName = " + myName)
-                 .fadeIn(30).fadeOut(1000);
-    });
-    $("button").click(function () {
-        $("p").trigger("myCustomEvent");
-    });
-}
-*/
-
-function test_dequeue() {
-    $("button").click(function () {
-        $("div").animate({ left: '+=200px' }, 2000);
-        $("div").animate({ top: '0px' }, 600);
-        $("div").queue(function () {
-            $(this).toggleClass("red");
-            $(this).dequeue();
-        });
-        $("div").animate({ left: '10px', top: '30px' }, 700);
-    });
-}
-
-function test_detach() {
-    $("p").click(function () {
-        $(this).toggleClass("off");
-    });
-    var p;
-    $("button").click(function () {
-        if (p) {
-            p.appendTo("body");
-            p = null;
-        } else {
-            p = $("p").detach();
-        }
-    });
-}
-
-function test_each() {
-    $.each([52, 97], function (index, value) {
-        alert(index + ': ' + value);
-    });
-    var map = {
-        'flammable': 'inflammable',
-        'duh': 'no duh'
-    };
-    $.each(map, function (key, value) {
-        alert(key + ': ' + value);
-    });
-    var arr = ["one", "two", "three", "four", "five"];
-    var obj = { one: 1, two: 2, three: 3, four: 4, five: 5 };
-    jQuery.each(arr, function () {
-        $("#" + this).text("Mine is " + this + ".");
-        return (this != "three");
-    });
-    jQuery.each(obj, function (i, val) {
-        $("#" + i).append(document.createTextNode(" - " + val));
-    });
-    $.each(['a', 'b', 'c'], function (i, l) {
-        alert("Index #" + i + ": " + l);
-    });
-    $.each({ name: "John", lang: "JS" }, function (k, v) {
-        alert("Key: " + k + ", Value: " + v);
-    });
-    $.each([{a: 1}, {a: 2}, {a: 3}], function (i, o) {
-        alert("Index #" + i + ": " + o.a);
-    });
-    $('li').each(function (index) {
-        alert(index + ': ' + $(this).text());
-    });
-    $(document.body).click(function () {
-        $("div").each(function (i) {
-            if (this.style.color != "blue") {
-                this.style.color = "blue";
-            } else {
-                this.style.color = "";
-            }
-        });
-    });
-    $("span").click(function () {
-        $("li").each(function () {
-            $(this).toggleClass("example");
-        });
-    });
-    $("button").click(function () {
-        $("div").each(function (index, domEle) {
-            // domEle == this
-            $(domEle).css("backgroundColor", "yellow");
-            if ($(this).is("#stop")) {
-                $("span").text("Stopped at div index #" + index);
-                return false;
-            }
-        });
-    });
-}
-
-function test_empty() {
-    $('.hello').empty();
-}
-
-function test_end() {
-    $('ul.first').find('.foo').css('background-color', 'red')
-        .end().find('.bar').css('background-color', 'green');
-    $('ul.first').find('.foo')
-        .css('background-color', 'red')
-        .end().find('.bar')
-        .css('background-color', 'green')
-        .end();
-}
-
-function test_eq() {
-    $('li').eq(2).css('background-color', 'red');
-    $('li').eq(-2).css('background-color', 'red');
-    $('li').eq(5).css('background-color', 'red');
-    $("body").find("div").eq(2).addClass("blue");
-}
-
-function test_error() {
-    $('#book')
-        .error(function () {
-            alert('Handler for .error() called.')
-        })
-        .attr("src", "missing.png");
-    $("img")
-        .error(function () {
-            $(this).hide();
-        })
-        .attr("src", "missing.png");
-    jQuery.error = (message?: string) => {
-        console.error(message); return this;
-    }
-}
-
-function test_eventParams() {
-    $("p").click(function (event) {
-        event.currentTarget === this;
-    });
-    $(".box").on("click", "button", function (event) {
-        $(event.delegateTarget).css("background-color", "red");
-    });
-    $("a").click(function (event) {
-        event.isDefaultPrevented();
-        event.preventDefault();
-        event.isDefaultPrevented();
-    });
-    function immediatePropStopped(e) {
-        var msg = "";
-        if (e.isImmediatePropagationStopped()) {
-            msg = "called"
-        } else {
-            msg = "not called";
-        }
-        $("#stop-log").append("<div>" + msg + "</div>");
-    }
-    $("button").click(function (event) {
-        immediatePropStopped(event);
-        event.stopImmediatePropagation();
-        immediatePropStopped(event);
-    });
-    function propStopped(e) {
-        var msg = "";
-        if (e.isPropagationStopped()) {
-            msg = "called"
-        } else {
-            msg = "not called";
-        }
-        $("#stop-log").append("<div>" + msg + "</div>");
-    }
-    $("button").click(function (event) {
-        propStopped(event);
-        event.stopPropagation();
-        propStopped(event);
-    });
-    $("p").bind("test.something", function (event) {
-        alert(event.namespace);
-    });
-    $("button").click(function (event) {
-        $("p").trigger("test.something");
-    });
-    $(document).bind('mousemove', function (e) {
-        $("#log").text("e.pageX: " + e.pageX + ", e.pageY: " + e.pageY);
-    });
-    $("a").click(function (event) {
-        event.preventDefault();
-        $('<div/>')
-            .append('default ' + event.type + ' prevented')
-            .appendTo('#log');
-    });
-    $("a").mouseout(function (event) {
-        alert(event.relatedTarget.nodeName);
-    });
-    $("button").click(function (event) {
-        return "hey";
-    });
-    $("button").click(function (event) {
-        $("p").html(event.result);
-    });
-    $("p").click(function (event) {
-        event.stopImmediatePropagation();
-    });
-    $("p").click(function (event) {
-        $(this).css("background-color", "#f00");
-    });
-    $("div").click(function (event) {
-        $(this).css("background-color", "#f00");
-    });
-    $("p").click(function (event) {
-        event.stopPropagation();
-    });
-    $("body").click(function (event) {
-        //bugfix, duplicate identifier.  see: http://stackoverflow.com/questions/14824143/duplicate-identifier-nodename-in-jquery-d-ts
-        //$("#log").html("clicked: " + event.target.nodeName);
-    });
-    $('#whichkey').bind('keydown', function (e) {
-        $('#log').html(e.type + ': ' + e.which);
-    });
-    $('#whichkey').bind('mousedown', function (e) {
-        $('#log').html(e.type + ': ' + e.which);
-    });
-}
-
-function test_extend() {
-    var object1 = {
-        apple: 0,
-        banana: { weight: 52, price: 100 },
-        cherry: 97
-    };
-    var object2 = {
-        banana: { price: 200 },
-        durian: 100
-    };
-    $.extend(object1, object2);
-    var printObj = typeof JSON != "undefined" ? JSON.stringify : function (obj) {
-        var arr = [];
-        $.each(obj, function (key, val) {
-            var next = key + ": ";
-            next += $.isPlainObject(val) ? printObj(val) : val;
-            arr.push(next);
-        });
-        return "{ " + arr.join(", ") + " }";
-    };
-    $("#log").append(printObj(object1));
-
-    var defaults = { validate: false, limit: 5, name: "foo" };
-    var options = { validate: true, name: "bar" };
-    var settings: typeof defaults = $.extend({}, defaults, options);
-}
-
-function test_fadeIn() {
-    $('#clickme').click(function () {
-        $('#book').fadeIn('slow', function () { });
-    });
-    $(document.body).click(function () {
-        $("div:hidden:first").fadeIn("slow");
-    });
-    $("a").click(function () {
-        $("div").fadeIn(3000, function () {
-            $("span").fadeIn(100);
-        });
-        return false;
-    });
-}
-
-function test_fadeOut() {
-    $('#clickme').click(function () {
-        $('#book').fadeOut('slow', function () { });
-    });
-    $("p").click(function () {
-        $("p").fadeOut("slow");
-    });
-    $("span").click(function () {
-        $(this).fadeOut(1000, function () {
-            $("div").text("'" + $(this).text() + "' has faded!");
-            $(this).remove();
-        });
-    });
-    $("span").hover(function () {
-        $(this).addClass("hilite");
-    }, function () {
-        $(this).removeClass("hilite");
-    });
-    $("#btn1").click(function () {
-        function complete() {
-            $("<div/>").text(this.id).appendTo("#log");
-        }
-        $("#box1").fadeOut(1600, "linear", complete);
-        $("#box2").fadeOut(1600, complete);
-    });
-    $("#btn2").click(function () {
-        $("div").show();
-        $("#log").empty();
-    });
-}
-
-function test_fadeTo() {
-    $('#clickme').click(function () {
-        $('#book').fadeTo('slow', 0.5, function () { });
-    });
-    $("p:first").click(function () {
-        $(this).fadeTo("slow", 0.33);
-    });
-    $("div").click(function () {
-        $(this).fadeTo("fast", Math.random());
-    });
-    var getPos = function (n) {
-        return (Math.floor(n) * 90) + "px";
-    };
-    $("p").each(function (n) {
-        var r = Math.floor(Math.random() * 3);
-        var tmp = $(this).text();
-        $(this).text($("p:eq(" + r + ")").text());
-        $("p:eq(" + r + ")").text(tmp);
-        $(this).css("left", getPos(n));
-    });
-    $("div").each(function (n) {
-        $(this).css("left", getPos(n));
-    })
-    .css("cursor", "pointer")
-    .click(function () {
-        $(this).fadeTo(250, 0.25, function () {
-            $(this).css("cursor", "")
-                   .prev().css({
-                       "font-weight": "bolder",
-                       "font-style": "italic"
-                   });
-        });
-    });
-}
-
-function test_fadeToggle() {
-    $("button:first").click(function () {
-        $("p:first").fadeToggle("slow", "linear");
-    });
-    $("button:last").click(function () {
-        $("p:last").fadeToggle("fast", function () {
-            $("#log").append("<div>finished</div>");
-        });
-    });
-}
-
-function test_filter() {
-    $('li').filter(':even').css('background-color', 'red');
-    $('li').filter(function (index) {
-        return index % 3 == 2;
-    }).css('background-color', 'red');
-    $("div").css("background", "#b4b0da")
-        .filter(function (index) {
-            return index == 1 || $(this).attr("id") == "fourth";
-        })
-        .css("border", "3px double red");
-    $("div").filter(document.getElementById("unique"));
-    $("div").filter($("#unique"));
-}
-
-function test_find() {
-    $('li.item-ii').find('li').css('background-color', 'red');
-    var item1 = $('li.item-1')[0];
-    $('li.item-ii').find(item1).css('background-color', 'red');
-    var $spans = $('span');
-    $("p").find($spans).css('color', 'red');
-    var newText = $("p").text().split(" ").join("</span> <span>");
-    newText = "<span>" + newText + "</span>";
-    $("p").html(newText)
-        .find('span')
-        .hover(function () {
-            $(this).addClass("hilite");
-        },
-        function () {
-            $(this).removeClass("hilite");
-        })
-    .end()
-        .find(":contains('t')")
-        .css({ "font-style": "italic", "font-weight": "bolder" });
-}
-
-function test_finish() {
-    $(".box").finish();
-}
-
-function test_first() {
-    $('li').first().css('background-color', 'red');
-}
-
-function test_focus() {
-    $('#target').focus(function () {
-        alert('Handler for .focus() called.');
-    });
-    $('#other').click(function () {
-        $('#target').focus();
-    });
-    $("input").focus(function () {
-        $(this).next("span").css('display', 'inline').fadeOut(1000);
-    });
-    $("input[type=text]").focus(function () {
-        $(this).blur();
-    });
-    $(document).ready(function () {
-        $("#login").focus();
-    });
-}
-
-function test_focusin() {
-    $("p").focusin(function () {
-        $(this).find("span").css('display', 'inline').fadeOut(1000);
-    });
-}
-
-function test_focusout() {
-    var fo = 0, b = 0;
-    $("p").focusout(function () {
-        fo++;
-        $("#fo")
-            .text("focusout fired: " + fo + "x");
-    }).blur(function () {
-        b++;
-        $("#b")
-            .text("blur fired: " + b + "x");
-    });
-}
-
-function test_fx() {
-    jQuery.fx.interval = 100;
-    $("input").click(function () {
-        $("div").toggle(3000);
-    });
-    var toggleFx = function () {
-        $.fx.off = !$.fx.off;
-    };
-    toggleFx();
-    $("button").click(toggleFx)
-    $("input").click(function () {
-        $("div").toggle("slow");
-    });
-}
-
-function test_get() {
-    $.get('ajax/test.html', function (data) {
-        $('.result').html(data);
-        alert('Load was performed.');
-    });
-    var jqxhr = $.get("example.php", function () {
-        alert("success");
-    })
-    .done(function () { alert("second success"); })
-    .fail(function () { alert("error"); });
-
-    $.get("test.php");
-    $.get("test.php", { name: "John", time: "2pm" });
-    $.get("test.php", { 'choices[]': ["Jon", "Susan"] });
-    $.get("test.php", function (data) {
-        alert("Data Loaded: " + data);
-    });
-    $.get("test.cgi", { name: "John", time: "2pm" },
-        function (data) {
-            alert("Data Loaded: " + data);
-        });
-    $.get("test.php",
-       function (data) {
-           $('body').append("Name: " + data.name)
-                    .append("Time: " + data.time);
-       }, "json");
-    alert($('li').get());
-    $('li').get(0);
-    $('li')[0];
-    alert($('li').get(-1));
-    function disp(divs) {
-        var a = [];
-        for (var i = 0; i < divs.length; i++) {
-            a.push(divs[i].innerHTML);
-        }
-        $("span").text(a.join(" "));
-    }
-    disp($("div").get().reverse());
-    $("*", document.body).click(function (e) {
-        e.stopPropagation();
-        var domEl = $(this).get(0);
-        $("span:first").text("Clicked on - " + domEl.tagName);
-    });
-}
-
-function test_getJSON() {
-    $.getJSON('ajax/test.json', function (data) {
-        var items = [];
-        $.each(data, function (key, val) {
-            items.push('<li id="' + key + '">' + val + '</li>');
-        });
-        $('<ul/>', {
-            'class': 'my-new-list',
-            html: items.join('')
-        }).appendTo('body');
-    });
-    var jqxhr = $.getJSON("example.json", function () {
-        alert("success");
-    })
-    .done(function () { alert("second success"); })
-    .fail(function () { alert("error"); });
-    $.getJSON("http://api.flickr.com/services/feeds/photos_public.gne?jsoncallback=?",
-    {
-        tags: "mount rainier",
-        tagmode: "any",
-        format: "json"
-    },
-    function (data) {
-        $.each(data.items, function (i, item) {
-            $("<img/>").attr("src", item.media.m).appendTo("#images");
-            if (i == 3) return false;
-        });
-    });
-    $.getJSON("test.js", function (json) {
-        alert("JSON Data: " + json.users[3].name);
-    });
-    $.getJSON("test.js", { name: "John", time: "2pm" }, function (json) {
-        alert("JSON Data: " + json.users[3].name);
-    });
-}
-
-function test_getScript() {
-    $.getScript("ajax/test.js", function (data, textStatus, jqxhr) {
-        console.log(data);
-        console.log(textStatus);
-        console.log(jqxhr.status);
-        console.log('Load was performed.');
-    });
-    $.getScript("ajax/test.js")
-        .done(function (script, textStatus) {
-            console.log(textStatus);
-        })
-        .fail(function (jqxhr, settings, exception) {
-            $("div.log").text("Triggered ajaxError handler.");
-        });
-    $("div.log").ajaxError(function (e, jqxhr, settings, exception) {
-        if (settings.dataType == 'script') {
-            $(this).text("Triggered ajaxError handler.");
-        }
-    });
-    $.ajaxSetup({
-        cache: true
-    });
-    $.getScript("/scripts/jquery.color.js", function () {
-        $("#go").click(function () {
-            $(".block").animate({ backgroundColor: "pink" }, 1000)
-              .delay(500)
-              .animate({ backgroundColor: "blue" }, 1000);
-        });
-    });
-}
-
-function test_globalEval() {
-    jQuery.globalEval("var newVar = true;");
-}
-
-function test_grep() {
-    var arr = [1, 9, 3, 8, 6, 1, 5, 9, 4, 7, 3, 8, 6, 9, 1];
-    $("div").text(arr.join(", "));
-    arr = jQuery.grep(arr, function (n, i) {
-        return (n != 5 && i > 4);
-    });
-    $("p").text(arr.join(", "));
-    var arr2 = jQuery.grep(arr, function (a) { return a != 9; });
-    $("span").text(arr.join(", "));
-    $.grep([0, 1, 2], function (n, i) {
-        return n > 0;
-    }, true);
-    var arr3 = $.grep(["a", "b", "c"], function (n, i) { return n !== "b"; });
-}
-
-function test_has() {
-    $('li').has('ul').css('background-color', 'red');
-    $("ul").append("<li>" + ($("ul").has("li").length ? "Yes" : "No") + "</li>");
-    $("ul").has("li").addClass("full");
-}
-
-function test_hasClass() {
-    $("div#result1").append($("p:first").hasClass("selected"));
-    $("div#result2").append($("p:last").hasClass("selected"));
-    $("div#result3").append($("p").hasClass("selected"));
-
-    $('#mydiv').hasClass('foo');
-    // typescript has a bug to (boolean).toString() - I'll comment this code until typescript team solve this problem.
-    //$("div#result1").append($("p:first").hasClass("selected").toString());
-    //$("div#result2").append($("p:last").hasClass("selected").toString());
-    //$("div#result3").append($("p").hasClass("selected").toString());
-}
-
-function test_hasData() {
-    var $p = jQuery("p"), p = $p[0];
-    $p.append(jQuery.hasData(p) + " ");
-    $.data(p, "testing", 123);
-    $p.append(jQuery.hasData(p) + " ");
-    $.removeData(p, "testing");
-    $p.append(jQuery.hasData(p) + " ");
-    $p.on('click', function () { });
-    $p.append(jQuery.hasData(p) + " ");
-    $p.off('click');
-    $p.append(jQuery.hasData(p) + " ");
-}
-
-function test_height() {
-    $(window).height();
-    $(document).height();
-    function showHeight(ele, h) {
-        $("div").text("The height for the " + ele + " is " + h + "px.");
-    }
-    $("#getp").click(function () {
-        showHeight("paragraph", $("p").height());
-    });
-    $("#getd").click(function () {
-        showHeight("document", $(document).height());
-    });
-    $("#getw").click(function () {
-        showHeight("window", $(window).height());
-    });
-    $("div").one('click', function () {
-        $(this).height(30)
-               .css({ cursor: "auto", backgroundColor: "green" });
-    });
-}
-
-function test_hide() {
-    $('.target').hide();
-    $('#clickme').click(function () {
-        $('#book').hide('slow', function () {
-            alert('Animation complete.');
-        });
-    });
-    $("p").hide();
-    $("a").click(function (event) {
-        event.preventDefault();
-        $(this).hide();
-    });
-    $("button").click(function () {
-        $("p").hide("slow");
-    });
-    $("#hidr").click(function () {
-        $("span:last-child").hide("fast", function () {
-            $(this).prev().hide("fast", arguments.callee);
-        });
-    });
-    $("#showr").click(function () {
-        $("span").show(2000);
-    });
-    $("div").click(function () {
-        $(this).hide(2000, function () {
-            $(this).remove();
-        });
-    });
-}
-
-function test_holdReady() {
-    $.holdReady(true);
-    $.getScript("myplugin.js", function () {
-        $.holdReady(false);
-    });
-}
-
-function test_hover() {
-    $("li").hover(
-        function () {
-            $(this).append($("<span> ***</span>"));
-        },
-        function () {
-            $(this).find("span:last").remove();
-        }
-    );
-    $("li.fade").hover(function () { $(this).fadeOut(100); $(this).fadeIn(500); });
-    $("li")
-    .filter(":odd")
-    .hide()
-    .end()
-    .filter(":even")
-    .hover(
-        function () {
-            $(this).toggleClass("active")
-            .next().stop(true, true).slideToggle();
-        }
-    );
-}
-
-function test_html() {
-    $('div.demo-container').html();
-    $("p").click(function () {
-        var htmlStr = $(this).html();
-        $(this).text(htmlStr);
-    });
-    $('div.demo-container')
-        .html('<p>All new content. <em>You bet!</em></p>');
-    $('div.demo-container').html(function () {
-        var emph = '<em>' + $('p').length + ' paragraphs!</em>';
-        return '<p>All new content for ' + emph + '</p>';
-    });
-    $("div").html("<b>Wow!</b> Such excitement...");
-    $("div b").append(document.createTextNode("!!!"))
-              .css("color", "red");
-}
-
-function test_inArray() {
-    var arr: any[] = [4, "Pete", 8, "John"];
-    var $spans = $("span");
-    $spans.eq(0).text(jQuery.inArray("John", arr));
-    $spans.eq(1).text(jQuery.inArray(4, arr));
-    $spans.eq(2).text(jQuery.inArray("Karl", arr));
-    $spans.eq(3).text(jQuery.inArray("Pete", arr, 2));
-
-    var arr2: number[] = [1, 2, 3, 4];
-    $spans.eq(1).text(jQuery.inArray(4, arr2));
-}
-
-function test_index() {
-    var listItem = document.getElementById('bar');
-    alert('Index: ' + $('li').index(listItem));
-    var listItems = $('li:gt(0)');
-    alert('Index: ' + $('li').index(listItems));
-    alert('Index: ' + $('#bar').index());
-    $("div").click(function () {
-        var index = $("div").index(this);
-        $("span").text("That was div index #" + index);
-    });
-    var listItems = $('li:gt(0)');
-    $('div').html('Index: ' + $('li').index(listItems));
-    $('div').html('Index: ' + $('#bar').index('li'));
-    var foobar = $("li").index($('#foobar'));
-    $('div').html('Index: ' + foobar);
-}
-
-function test_innerHeight() {
-    var p = $("p:first");
-    $("p:last").text("innerHeight:" + p.innerHeight());
-    p.innerHeight(p.innerHeight() * 2).innerHeight();
-}
-
-function test_innerWidth() {
-    var p = $("p:first");
-    $("p:last").text("innerWidth:" + p.innerWidth());
-    p.innerWidth(p.innerWidth() * 2).innerWidth();
-}
-
-function test_outerHeight() {
-    var p = $("p:first");
-    $("p:last").text("outerHeight:" + p.outerHeight(true));
-    p.outerHeight(p.outerHeight() * 2).outerHeight();
-    p.outerHeight(p.outerHeight() * 2, true).outerHeight();
-}
-
-function test_outerWidth() {
-    var p = $("p:first");
-    $("p:last").text("outerWidth:" + p.outerWidth(true));
-    p.outerWidth(p.outerWidth() * 2).outerWidth();
-    p.outerWidth(p.outerWidth() * 2, true).outerWidth();
-}
-
-function test_insertAfter() {
-    $('<p>Test</p>').insertAfter('.inner');
-    $('h2').insertAfter($('.container'));
-    $("p").insertAfter("#foo");
-}
-
-function test_insertBefore() {
-    $('<p>Test</p>').insertBefore('.inner');
-    $('h2').insertBefore($('.container'));
-    $("p").insertBefore("#foo");
-}
-
-function test_is() {
-    $("ul").click(function (event) {
-        var $target = $(event.target);
-        if ($target.is("li")) {
-            $target.css("background-color", "red");
-        }
-    });
-    $("li").click(function () {
-    var $li = $(this),
-        isWithTwo = $li.is(function () {
-            return $('strong', this).length === 2;
-        });
-        if (isWithTwo) {
-            $li.css("background-color", "green");
-        } else {
-            $li.css("background-color", "red");
-        }
-    });
-    $("div").one('click', function () {
-        if ($(this).is(":first-child")) {
-            $("p").text("It's the first div.");
-        } else if ($(this).is(".blue,.red")) {
-            $("p").text("It's a blue or red div.");
-        } else if ($(this).is(":contains('Peter')")) {
-            $("p").text("It's Peter!");
-        } else {
-            $("p").html("It's nothing <em>special</em>.");
-        }
-        $("p").hide().slideDown("slow");
-        $(this).css({ "border-style": "inset", cursor: "default" });
-    });
-    var isFormParent = $("input[type='checkbox']").parent().is("form");
-    $("div").text("isFormParent = " + isFormParent);
-    var isFormParent = $("input[type='checkbox']").parent().is("form");
-    $("div").text("isFormParent = " + isFormParent);
-    var $alt = $("#browsers li:nth-child(2n)").css("background", "#00FFFF");
-    $('li').click(function () {
-        var $li = $(this);
-        if ($li.is($alt)) {
-            $li.slideUp();
-        } else {
-            $li.css("background", "red");
-        }
-    });
-    var $alt = $("#browsers li:nth-child(2n)").css("background", "#00FFFF");
-    $('li').click(function () {
-        if ($alt.is(this)) {
-            $(this).slideUp();
-        } else {
-            $(this).css("background", "red");
-        }
-    });
-}
-
-function test_isArray() {
-    $("b").append("" + $.isArray([]));
-}
-
-function test_isEmptyObject() {
-    jQuery.isEmptyObject({});
-    jQuery.isEmptyObject({ foo: "bar" });
-}
-
-function test_isFuction() {
-    function stub() { };
-    var objs: any[] = [
-          function () { },
-          { x: 15, y: 20 },
-          null,
-          stub,
-          "function"
-    ];
-    jQuery.each(objs, function (i) {
-        var isFunc = jQuery.isFunction(objs[i]);
-        $("span").eq(i).text(isFunc);
-    });
-    $.isFunction(function () { });
-}
-
-function test_isNumeric() {
-    $.isNumeric("-10");
-    $.isNumeric(16);
-    $.isNumeric(0xFF);
-    $.isNumeric("0xFF");
-    $.isNumeric("8e5");
-    $.isNumeric(3.1415);
-    $.isNumeric(+10);
-    $.isNumeric(0144);
-    $.isNumeric("");
-    $.isNumeric({});
-    $.isNumeric(NaN);
-    $.isNumeric(null);
-    $.isNumeric(true);
-    $.isNumeric(Infinity);
-    $.isNumeric(undefined);
-}
-
-function test_isPlainObject() {
-    $.isPlainObject(document.location);
-    jQuery.isPlainObject({});
-    jQuery.isPlainObject("test");
-}
-
-function test_isWindow() {
-    $("b").append("" + $.isWindow(window));
-}
-
-function test_isXMLDoc() {
-    jQuery.isXMLDoc(document);
-    jQuery.isXMLDoc(document.body);
-}
-
-function test_jQuery() {
-    $('div.foo');
-    $('div.foo').click(function () {
-        $('span', this).addClass('bar');
-    });
-    $('div.foo').click(function () {
-        $(this).slideUp();
-    });
-    $.post('url.xml', function (data) {
-        var $child = $(data).find('child');
-    });
-    var foo = { foo: 'bar', hello: 'world' };
-    var $foo = $(foo);
-    var test1 = $foo.prop('foo');
-    $foo.prop('foo', 'foobar');
-    var test2 = $foo.prop('foo');
-    $foo.data('keyName', 'someValue');
-    console.log($foo);
-    $foo.bind('eventName', function () {
-        console.log('eventName was called');
-    });
-    $foo.trigger('eventName');
-    $foo.triggerHandler('eventName');
-    $("div > p").css("border", "1px solid gray");
-    $("input:radio", document.forms[0]);
-	var xml: any;
-    $("div", xml.responseXML);
-    $(document.body).css("background", "black");
-	var myForm: any;
-    $(myForm.elements).hide();
-    $('<p id="test">My <em>new</em> text</p>').appendTo('body');
-    $('<img />');
-    $('<input>');
-    var el = $('1<br/>2<br/>3');
-    el = $('1<br/>2<br/>3 >');
-    $('<input />', {
-        type: 'text',
-        name: 'test'
-    }).appendTo("body");
-    $('<input type="text" />').attr({
-        name: 'test'
-    }).appendTo("body");
-    $("<div><p>Hello</p></div>").appendTo("body");
-    $("<div/>", {
-        "class": "test",
-        text: "Click me!",
-        click: function () {
-            $(this).toggleClass("test");
-        }
-    }).appendTo("body");
-    jQuery(function ($) {
-    });
-}
-
-function test_jquery() {
-    var a = <any>{ what: "A regular JS object" },
-    b = $('body');
-    if (a.jquery) {
-        alert(' a is a jQuery object! ');
-    }
-    if (b.jquery) {
-        alert(' b is a jQuery object! ');
-    }
-    alert('You are running jQuery version: ' + $.fn.jquery);
-}
-
-function test_keydown() {
-    $('#target').keydown(function () {
-        alert('Handler for .keydown() called.');
-    });
-    $('#other').click(function () {
-        $('#target').keydown();
-    });
-    var xTriggered = 0;
-    $('#target').keydown(function (event) {
-        if (event.which == 13) {
-            event.preventDefault();
-        }
-        xTriggered++;
-        var msg = 'Handler for .keydown() called ' + xTriggered + ' time(s).';
-    });
-    $('#other').click(function () {
-        $('#target').keydown();
-    });
-}
-
-function test_keypress() {
-    $("#target").keypress(function () {
-        alert("Handler for .keypress() called.");
-    });
-    $('#other').click(function () {
-        $("#target").keypress();
-    });
-    $("#other").click(function () {
-        $("#target").keypress();
-    });
-}
-
-function test_keyup() {
-    $('#target').keyup(function () {
-        alert('Handler for .keyup() called.');
-    });
-    $('#other').click(function () {
-        $('#target').keyup();
-    });
-    $('#other').click(function () {
-        $('#target').keyup();
-    });
-}
-
-function test_resize() {
-	$('#other').resize();
-    $('#other').resize(function () {
-        alert('Handler for .resize() called.');
-    });
-    $('#other').resize({ "event": "Data" }, function () {
-        alert('Handler for .resize() called.');
-    });
-}
-
-function test_scroll() {
-	$('#other').scroll();
-    $('#other').scroll(function () {
-        alert('Handler for .scroll() called.');
-    });
-    $('#other').scroll({ "event": "Data" }, function () {
-        alert('Handler for .scroll() called.');
-    });
-}
-
-function test_select() {
-	$('#other').select();
-    $('#other').select(function () {
-        alert('Handler for .select() called.');
-    });
-    $('#other').select({ "event": "Data" }, function () {
-        alert('Handler for .select() called.');
-    });
-}
-
-function test_last() {
-    $('li').last().css('background-color', 'red');
-    $("p span").last().addClass('highlight');
-}
-
-function test_length() {
-    $(document.body).click(function () {
-        $(document.body).append($("<div>"));
-        var n = $("div").length;
-        $("span").text("There are " + n + " divs." + "Click to add more.");
-    }).trigger('click');
-}
-
-function test_load() {
-    $('#result').load('ajax/test.html');
-    $('#result').load('ajax/test.html', function () {
-        alert('Load was performed.');
-    });
-    $('#result').load('ajax/test.html #container');
-    $('#b').load('article.html #target');
-    $("#success").load("/not-here.php", function (response, status, xhr) {
-        if (status == "error") {
-            var msg = "Sorry but there was an error: ";
-            $("#error").html(msg + xhr.status + " " + xhr.statusText);
-        }
-    });
-    $("#objectID").load("test.php", { 'choices[]': ["Jon", "Susan"] });
-    $("#feeds").load("feeds.php", { limit: 25 }, function () {
-        alert("The last 25 entries in the feed have been loaded");
-    });
-}
-
-function test_loadEvent() {
-    $('#book').load(function () { });
-    $('img.userIcon').load(function () {
-        if ($(this).height() > 100) {
-            $(this).addClass('bigImg');
-        }
-    });
-}
-
-function test_mousedown() {
-    $('#target').mousedown(function () {
-        alert('Handler for .mousedown() called.');
-    });
-    $('#other').click(function () {
-        $('#target').mousedown();
-    });
-}
-
-function test_mouseenter() {
-    $('#outer').mouseenter(function () {
-        $('#log').append('<div>Handler for .mouseenter() called.</div>');
-    });
-    $('#other').click(function () {
-        $('#outer').mouseenter();
-    });
-    var n = 0;
-    $("div.enterleave").mouseenter(function () {
-        $("p:first", this).text("mouse enter");
-        $("p:last", this).text(++n);
-    }).mouseleave(function () {
-        $("p:first", this).text("mouse leave");
-    });
-}
-
-function test_mouseleave() {
-    $('#outer').mouseleave(function () {
-        $('#log').append('<div>Handler for .mouseleave() called.</div>');
-    });
-    $('#other').click(function () {
-        $('#outer').mouseleave();
-    });
-    var i = 0;
-    $("div.overout").mouseover(function () {
-        $("p:first", this).text("mouse over");
-    }).mouseout(function () {
-        $("p:first", this).text("mouse out");
-        $("p:last", this).text(++i);
-    });
-    var n = 0;
-    $("div.enterleave").mouseenter(function () {
-        $("p:first", this).text("mouse enter");
-    }).mouseleave(function () {
-        $("p:first", this).text("mouse leave");
-        $("p:last", this).text(++n);
-    });
-}
-
-function test_mousemove() {
-    $("#target").mousemove(function (event) {
-        var msg = "Handler for .mousemove() called at ";
-        msg += event.pageX + ", " + event.pageY;
-        $("#log").append("<div>" + msg + "</div>");
-    });
-    $("#other").click(function () {
-        $("#target").mousemove();
-    });
-    $("div").mousemove(function (e) {
-        var pageCoords = "( " + e.pageX + ", " + e.pageY + " )";
-        var clientCoords = "( " + e.clientX + ", " + e.clientY + " )";
-        $("span:first").text("( e.pageX, e.pageY ) : " + pageCoords);
-        $("span:last").text("( e.clientX, e.clientY ) : " + clientCoords);
-    });
-}
-
-function test_mouseout() {
-    $('#outer').mouseout(function () {
-        $('#log').append('Handler for .mouseout() called.');
-    });
-    $('#other').click(function () {
-        $('#outer').mouseout();
-    });
-    var i = 0;
-    $("div.overout").mouseout(function () {
-        $("p:first", this).text("mouse out");
-        $("p:last", this).text(++i);
-    }).mouseover(function () {
-        $("p:first", this).text("mouse over");
-    });
-    var n = 0;
-    $("div.enterleave").bind("mouseenter", function () {
-        $("p:first", this).text("mouse enter");
-    }).bind("mouseleave", function () {
-        $("p:first", this).text("mouse leave");
-        $("p:last", this).text(++n);
-    });
-}
-
-function test_mouseup() {
-    $("p").mouseup(function () {
-        $(this).append('<span style="color:#F00;">Mouse up.</span>');
-    }).mousedown(function () {
-        $(this).append('<span style="color:#00F;">Mouse down.</span>');
-    });
-    $('#target').mouseup(function () {
-        alert('Handler for .mouseup() called.');
-    });
-    $('#other').click(function () {
-        $('#target').mouseup();
-    });
-    $("p").mouseup(function () {
-        $(this).append('<span style="color:#F00;">Mouse up.</span>');
-    }).mousedown(function () {
-        $(this).append('<span style="color:#00F;">Mouse down.</span>');
-    });
-}
-
-function test_mouseover() {
-    $('#outer').mouseover(function () {
-        $('#log').append('<div>Handler for .mouseover() called.</div>');
-    });
-    $('#other').click(function () {
-        $('#outer').mouseover();
-    });
-    var i = 0;
-    $("div.overout").mouseover(function () {
-        $("p:first", this).text("mouse over");
-        $("p:last", this).text(++i);
-    }).mouseout(function () {
-        $("p:first", this).text("mouse out");
-    });
-    var n = 0;
-    $("div.enterleave").mouseenter(function () {
-        n += 1;
-        $(this).find("span").text("mouse enter x " + n);
-    }).mouseleave(function () {
-        $(this).find("span").text("mouse leave");
-    });
-}
-
-function test_makeArray() {
-    var elems = document.getElementsByTagName("div");
-    var arr = jQuery.makeArray(elems);
-    arr.reverse();
-    $(arr).appendTo(document.body);
-    var obj = $('li');
-    var arr = $.makeArray(obj);
-    jQuery.isArray(arr) === true;
-}
-
-function test_map() {
-    $(':checkbox').map(function () {
-        return this.id;
-    }).get().join(',');
-    $("p").append($("input").map(function () {
-        return $(this).val();
-    }).get().join(", "));
-    var mappedItems = $("li").map(function (index) {
-        var replacement = $("<li>").text($(this).text()).get(0);
-        if (index == 0) {
-            $(replacement).text($(replacement).text().toUpperCase());
-        } else if (index == 1 || index == 3) {
-            replacement = null;
-        } else if (index == 2) {
-            replacement = [replacement, $("<li>").get(0)];
-            $(replacement[0]).append("<b> - A</b>");
-            $(replacement[1]).append("Extra <b> - B</b>");
-        }
-        return replacement;
-    });
-    $("#results").append(mappedItems);
-    var fakeArray = { "length": 1, 0: "Addy", 1: "Subtracty" };
-    var realArray = $.makeArray(fakeArray)
-    $.map(realArray, function (val, i) { });
-    var arr = ["a", "b", "c", "d", "e"];
-    $("div").text(arr.join(", "));
-    arr = jQuery.map(arr, function (n, i) {
-        return (n.toUpperCase() + i);
-    });
-    $("p").text(arr.join(", "));
-    arr = jQuery.map(arr, function (a) {
-        return a + a;
-    });
-    $("span").text(arr.join(", "));
-    $.map([0, 1, 2], function (n) {
-        return n + 4;
-    });
-    $.map([0, 1, 2], function (n) {
-        return n > 0 ? n + 1 : null;
-    });
-    $.map([0, 1, 2], function (n) {
-        return [n, n + 1];
-    });
-    var dimensions = { width: 10, height: 15, length: 20 };
-    dimensions = $.map(dimensions, function (value, index) {
-        return value * 2;
-    });
-    var dimensions = { width: 10, height: 15, length: 20 },
-    keys = $.map(dimensions, function (value, index) {
-        return index;
-    });
-    $.map([0, 1, 2, 3], function (a) {
-        return a * a;
-    });
-    $.map([0, 1, 52, 97], function (a) {
-        return (a > 50 ? a - 45 : null);
-    });
-    var array = [0, 1, 52, 97];
-    var array2 = $.map(array, function (a, index) {
-        return [a - 45, index];
-    });
-}
-
-function test_merge() {
-    var oldArray: any[];
-    var newArray = $.merge([], oldArray);
-    $.merge([0, 1, 2], [2, 3, 4]);
-    var first = ['a', 'b', 'c'];
-    var second = ['d', 'e', 'f'];
-    $.merge($.merge([], first), second);
-    var z = $.merge([0, 1, 2], ['a', 'b', 'c']);
-}
-
-function test_prop() {
-    var $input = $(this);
-    $("p").html(".attr('checked'): <b>" + $input.attr('checked') + "</b><br>"
-                + ".prop('checked'): <b>" + $input.prop('checked') + "</b><br>"
-                + ".is(':checked'): <b>" + $input.is(':checked')) + "</b>";
-    $("input").prop("disabled", false);
-    $("input").prop("checked", true);
-    $("input").val("someValue");
-    $("input[type='checkbox']").prop("checked", function (i, val) {
-        return !val;
-    });
-    $("input[type='checkbox']").prop({
-        disabled: true
-    });
-    var title: string = $('option:selected', this).prop('title');
-}
-
-
-function test_selector() {
-  var $main = $('#main');
-  var $mainDivs = $('div', $main);
-  return $mainDivs.selector == '#main div';
-}
-
-function test_text() {
-    var str = $("p:first").text();
-    $("p:last").html(str);
-    $('ul li').text(function (index) {
-        return 'item number ' + (index + 1);
-    });
-    $("p").text("<b>Some</b> new text.");
-}
-
-$('#item').click(function(e) {
-	if (e.ctrlKey) { console.log('control pressed'); }
-	if (e.altKey) { console.log('alt pressed'); }
-});
-
-function test_addBack() {
-    $('li.third-item').nextAll().addBack().css('background-color', 'red');
-
-    $("div.left, div.right").find("div, div > p").addClass("border");
-
-    // First Example
-    $("div.before-addback").find("p").addClass("background");
-
-    // Second Example
-    $("div.after-addback").find("p").addBack().addClass("background");
-}
-
-// http://api.jquery.com/jQuery.parseHTML/
-function test_parseHTML() {
-	var $log = $( "#log" ),
-		str = "hello, <b>my name is</b> jQuery.",
-		html = $.parseHTML( str ),
-		nodeNames = [];
-
-	// Append the parsed HTML
-	$log.append( html );
-
-	// Gather the parsed HTML's node names
-	$.each( html, function( i, el ) {
-		nodeNames[i] = "<li>" + el.nodeName + "</li>";
-	});
-
-	// Insert the node names
-	$log.append( "<h3>Node Names:</h3>" );
-	$( "<ol></ol>" )
-	  .append( nodeNames.join( "" ) )
-	  .appendTo( $log );
-}
-
-function test_EventIsNewable() {
-    var ev = new jQuery.Event('click');
-}
-
-function test_EventIsCallable() {
-    var ev = jQuery.Event('click');
-}
-
-<<<<<<< HEAD
-$.when<any>($.ajax("/my/page.json")).then(a => a.asdf); // is type JQueryPromise<any>
-=======
-$.when($.ajax("/my/page.json")).then((a?,b?,c?) => a.asdf); // is type JQueryPromise<any>
->>>>>>> 8c5d91d8
-$.when("asdf", "jkl;").done((x,y) => x.length + y.length, (x,y) => x.length + y.length);
-
-var f1 = $.when("fetch"); // Is type JQueryPromise<string>
-var f2: JQueryPromise<string[]> = f1.then(s => [s, s]);
-var f3: JQueryPromise<number> = f2.then(v => 3);
-
-// ISSUE: https://github.com/borisyankov/DefinitelyTyped/issues/742
-// http://stackoverflow.com/questions/5392344/sending-multipart-formdata-with-jquery-ajax#answer-5976031
-$.ajax({
-    url: 'php/upload.php',
-    data: {},
-    cache: false,
-    contentType: false,
-    processData: false,
-    type: 'POST',
-    success: function (data) {
-        alert(data);
-    }
-});
+/// <reference path="jquery.d.ts" />
+
+function test_add() {
+    $("p").add("div").addClass("widget");
+    var pdiv = $("p").add("div");
+
+    $('li').add('p').css('background-color', 'red');
+    $('li').add(document.getElementsByTagName('p')[0])
+      .css('background-color', 'red');
+    $('li').add('<p id="new">new paragraph</p>')
+      .css('background-color', 'red');
+    $("div").css("border", "2px solid red")
+            .add("p")
+            .css("background", "yellow");
+    $("p").add("span").css("background", "yellow");
+    $("p").clone().add("<span>Again</span>").appendTo(document.body);
+    $("p").add(document.getElementById("a")).css("background", "yellow");
+    var collection = $("p");
+
+    collection = collection.add(document.getElementById("a"));
+    collection.css("background", "yellow");
+}
+
+function test_addClass() {
+    $("p").addClass("myClass yourClass");
+    $("p").removeClass("myClass noClass").addClass("yourClass");
+    $("ul li:last").addClass(function (index) {
+        return "item-" + index;
+    });
+    $("p:last").addClass("selected");
+    $("p:last").addClass("selected highlight");
+    $("div").addClass(function (index, currentClass) {
+        var addedClass: string;
+        if (currentClass === "red") {
+            addedClass = "green";
+            $("p").text("There is one green div");
+        }
+        return addedClass;
+    });
+}
+
+function test_after() {
+    $('.inner').after('<p>Test</p>');
+    $('<div/>').after('<p></p>');
+    $('<div/>').after('<p></p>').addClass('foo')
+      .filter('p').attr('id', 'bar').html('hello')
+    .end()
+    .appendTo('body');
+    $('p').after(function () {
+        return '<div>' + this.className + '</div>';
+    });
+    var $newdiv1 = $('<div id="object1"/>'),
+        newdiv2 = document.createElement('div'),
+        existingdiv1 = document.getElementById('foo');
+    $('p').first().after($newdiv1, [newdiv2, existingdiv1]);
+    $("p").after(document.createTextNode("Hello"));
+    $("p").after($("b"));
+}
+
+function test_ajax() {
+    $.ajax({
+        url: "test.html",
+        context: document.body
+    }).done(function () {
+        $(this).addClass("done");
+    });
+    $.ajax({
+        statusCode: {
+            404: function () {
+                alert("page not found");
+            }
+        }
+    });
+    $.ajax({
+        url: "http://fiddle.jshell.net/favicon.png",
+        beforeSend: function (xhr) {
+            xhr.overrideMimeType("text/plain; charset=x-user-defined");
+        }
+    }).done(function (data) {
+        if (console && console.log) {
+            console.log("Sample of data:", data.slice(0, 100));
+        }
+    });
+    $.ajax({
+        url: 'ajax/test.html',
+        success: function (data) {
+            $('.result').html(data);
+            alert('Load was performed.');
+        }
+    });
+    var _super = jQuery.ajaxSettings.xhr;
+    jQuery.ajaxSettings.xhr = function () {
+        var xhr = _super(),
+            getAllResponseHeaders = xhr.getAllResponseHeaders;
+
+        xhr.getAllResponseHeaders = function () {
+            if (getAllResponseHeaders()) {
+                return getAllResponseHeaders();
+            }
+            var allHeaders = "";
+            $(["Cache-Control", "Content-Language", "Content-Type",
+                    "Expires", "Last-Modified", "Pragma"]).each(function (i, header_name) {
+
+                        if (xhr.getResponseHeader(header_name)) {
+                            allHeaders += header_name + ": " + xhr.getResponseHeader(header_name) + "\n";
+                        }
+                        return allHeaders;
+                    });
+        };
+        return xhr;
+    };
+    $.ajax({
+        type: "POST",
+        url: "some.php",
+        data: { name: "John", location: "Boston" }
+    }).done(function (msg) {
+        alert("Data Saved: " + msg);
+    });
+    $.ajax({
+        url: "test.html",
+        cache: false
+    }).done(function (html) {
+        $("#results").append(html);
+    });
+    var xmlDocument = [];
+    var xmlRequest = $.ajax({
+        url: "page.php",
+        processData: false,
+        data: xmlDocument
+    });
+    var handleResponse;
+    xmlRequest.done(handleResponse);
+
+    var menuId = $("ul.nav").first().attr("id");
+    var request = $.ajax({
+        url: "script.php",
+        type: "POST",
+        data: { id: menuId },
+        dataType: "html"
+    });
+    request.done(function (msg) {
+        $("#log").html(msg);
+    });
+    request.fail(function (jqXHR, textStatus) {
+        alert("Request failed: " + textStatus);
+    });
+
+    $.ajax({
+        type: "GET",
+        url: "test.js",
+        dataType: "script"
+    });
+}
+
+function test_ajaxComplete() {
+    $('.log').ajaxComplete(function () {
+        $(this).text('Triggered ajaxComplete handler.');
+    });
+    $('.trigger').click(function () {
+        $('.result').load('ajax/test.html');
+    });
+    $('.log').ajaxComplete(function (e, xhr, settings) {
+        if (settings.url == 'ajax/test.html') {
+            $(this).text('Triggered ajaxComplete handler. The result is ' + xhr.responseHTML);
+        }
+    });
+    $("#msg").ajaxComplete(function (event, request, settings) {
+        $(this).append("<li>Request Complete.</li>");
+    });
+}
+
+function test_ajaxError() {
+    $("div.log").ajaxError(function () {
+        $(this).text("Triggered ajaxError handler.");
+    });
+    $("button.trigger").click(function () {
+        $("div.result").load("ajax/missing.html");
+    });
+    $("div.log").ajaxError(function (e, jqxhr, settings, exception) {
+        if (settings.url == "ajax/missing.html") {
+            $(this).text("Triggered ajaxError handler.");
+        }
+    });
+    $("#msg").ajaxError(function (event, request, settings) {
+        $(this).append("<li>Error requesting page " + settings.url + "</li>");
+    });
+}
+
+function test_ajaxPrefilter() {
+    var currentRequests = {};
+    $.ajaxPrefilter(function (options, originalOptions, jqXHR) {
+        if (options.abortOnRetry) {
+            if (currentRequests[options.url]) {
+                currentRequests[options.url].abort();
+            }
+            currentRequests[options.url] = jqXHR;
+        }
+    });
+    $.ajaxPrefilter(function (options) {
+        if (options.crossDomain) {
+            options.url = "http://mydomain.net/proxy/" + encodeURIComponent(options.url);
+            options.crossDomain = false;
+        }
+    });
+    $.ajaxPrefilter("json script", function (options, originalOptions, jqXHR) {
+
+    });
+    var isActuallyScript;
+    $.ajaxPrefilter(function (options) {
+        if (isActuallyScript(options.url)) {
+            return "script";
+        }
+    });
+}
+
+function test_ajaxSend() {
+    $('.log').ajaxSend(function () {
+        $(this).text('Triggered ajaxSend handler.');
+    });
+    $('.trigger').click(function () {
+        $('.result').load('ajax/test.html');
+    });
+    $('.log').ajaxSend(function (e, jqxhr, settings) {
+        if (settings.url == 'ajax/test.html') {
+            $(this).text('Triggered ajaxSend handler.');
+        }
+    });
+    $("#msg").ajaxSend(function (evt, request, settings) {
+        $(this).append("<li>Starting request at " + settings.url + "</li>");
+    });
+}
+
+function test_ajaxSetup() {
+    $.ajaxSetup({
+        url: 'ping.php'
+    });
+    $.ajax({
+        data: { 'name': 'Dan' }
+    });
+    $.ajaxSetup({
+        url: "/xmlhttp/",
+        global: false,
+        type: "POST"
+    });
+}
+
+function test_ajaxStart() {
+    $('.log').ajaxStart(function () {
+        $(this).text('Triggered ajaxStart handler.');
+    });
+    $('.trigger').click(function () {
+        $('.result').load('ajax/test.html');
+    });
+    $("#loading").ajaxStart(function () {
+        $(this).show();
+    });
+}
+
+function test_ajaxStop() {
+    $('.log').ajaxStop(function () {
+        $(this).text('Triggered ajaxStop handler.');
+    });
+    $('.trigger').click(function () {
+        $('.result').load('ajax/test.html');
+    });
+    $("#loading").ajaxStop(function () {
+        $(this).hide();
+    });
+}
+
+function test_ajaxSuccess() {
+    $('.log').ajaxSuccess(function () {
+        $(this).text('Triggered ajaxSuccess handler.');
+    });
+    $('.trigger').click(function () {
+        $('.result').load('ajax/test.html');
+    });
+    $('.log').ajaxSuccess(function (e, xhr, settings) {
+        if (settings.url == 'ajax/test.html') {
+            $(this).text('Triggered ajaxSuccess handler. The ajax response was:' + xhr.responseText);
+        }
+    });
+    $("#msg").ajaxSuccess(function (evt, request, settings) {
+        $(this).append("<li>Successful Request!</li>");
+    });
+}
+
+function test_allSelector() {
+    var elementCount = $("*").css("border", "3px solid red").length;
+    $("body").prepend("<h3>" + elementCount + " elements found</h3>");
+    var elementCount2 = $("#test").find("*").css("border", "3px solid red").length;
+    $("body").prepend("<h3>" + elementCount2 + " elements found</h3>");
+}
+
+function test_animate() {
+    $('#clickme').click(function () {
+        $('#book').animate({
+            opacity: 0.25,
+            left: '+=50',
+            height: 'toggle'
+        }, 5000, function () {
+        });
+    });
+    $('li').animate({
+        opacity: .5,
+        height: '50%'
+    }, {
+        step: function (now, fx) {
+            var data = fx.elem.id + ' ' + fx.prop + ': ' + now;
+            $('body').append('<div>' + data + '</div>');
+        }
+    });
+    $('#clickme').click(function () {
+        $('#book').animate({
+            width: ['toggle', 'swing'],
+            height: ['toggle', 'swing'],
+            opacity: 'toggle'
+        }, 5000, 'linear', function () {
+            $(this).after('<div>Animation complete.</div>');
+        });
+    });
+    $('#clickme').click(function () {
+        $('#book').animate({
+            width: 'toggle',
+            height: 'toggle'
+        }, {
+            duration: 5000,
+            specialEasing: {
+                width: 'linear',
+                height: 'easeOutBounce'
+            },
+            complete: function () {
+                $(this).after('<div>Animation complete.</div>');
+            }
+        });
+    });
+    $("#go").click(function () {
+        $("#block").animate({
+            width: "70%",
+            opacity: 0.4,
+            marginLeft: "0.6in",
+            fontSize: "3em",
+            borderWidth: "10px"
+        }, 1500);
+    });
+    $("#right").click(function () {
+        $(".block").animate({ "left": "+=50px" }, "slow");
+    });
+    $("#left").click(function () {
+        $(".block").animate({ "left": "-=50px" }, "slow");
+    });
+    $("#go1").click(function () {
+        $("#block1").animate({ width: "90%" }, { queue: false, duration: 3000 })
+           .animate({ fontSize: "24px" }, 1500)
+           .animate({ borderRightWidth: "15px" }, 1500);
+    });
+    $("#go2").click(function () {
+        $("#block2").animate({ width: "90%" }, 1000)
+           .animate({ fontSize: "24px" }, 1000)
+           .animate({ borderLeftWidth: "15px" }, 1000);
+    });
+    $("#go3").click(function () {
+        $("#go1").add("#go2").click();
+    });
+    $("#go4").click(function () {
+        $("div").css({ width: "", fontSize: "", borderWidth: "" });
+    });
+    $("#go").click(function () {
+        $(".block:first").animate({
+            left: 100
+        }, {
+            duration: 1000,
+            step: function (now, fx) {
+                $(".block:gt(0)").css("left", now);
+            }
+        });
+    });
+    $("p").animate({
+        height: "toggle", opacity: "toggle"
+    }, "slow");
+    $("p").animate({
+        left: 50, opacity: 1
+    }, 500);
+    $("p").animate({
+        left: "50px", opacity: 1
+    }, { duration: 500, queue: false });
+    $("p").animate({
+        opacity: "show"
+    }, "slow", "easein");
+    $("p").animate({
+        height: "toggle", opacity: "toggle"
+    }, { duration: "slow" });
+    $("p").animate({
+        opacity: "show"
+    }, { duration: "slow", easing: "easein" });
+    $("p").animate({
+        height: 200, width: 400, opacity: 0.5
+    }, 1000, "linear", function () {
+        alert("all done");
+    });
+}
+
+function test_animatedSelector() {
+    $("#run").click(function () {
+        $("div:animated").toggleClass("colored");
+    });
+    function animateIt() {
+        $("#mover").slideToggle("slow", animateIt);
+    }
+    animateIt();
+}
+
+function test_easing() {
+    var result: number = $.easing.linear(3);
+    var result: number = $.easing.swing(3);
+}
+
+function test_append() {
+    $('.inner').append('<p>Test</p>');
+    $('.container').append($('h2'));
+
+    var $newdiv1 = $('<div id="object1"/>'),
+    newdiv2 = document.createElement('div'),
+    existingdiv1 = document.getElementById('foo');
+
+    $('body').append($newdiv1, [newdiv2, existingdiv1]);
+}
+
+function test_appendTo() {
+    $('<p>Test</p>').appendTo('.inner');
+    $('h2').appendTo($('.container'));
+}
+
+function test_attr() {
+    var title = $("em").attr("title");
+    $("div").text(title);
+    $('#greatphoto').attr('alt', 'Beijing Brush Seller');
+    $('#greatphoto')
+        .attr('title', 'Photo by Kelly Clark');
+    $('#greatphoto').attr({
+        alt: 'Beijing Brush Seller',
+        title: 'photo by Kelly Clark'
+    });
+    $('#greatphoto').attr('title', function (i, val) {
+        return val + ' - photo by Kelly Clark'
+    });
+    $("div").attr("id", function (arr) {
+        return "div-id" + arr;
+    })
+    .each(function () {
+        $("span", this).html("(ID = '<b>" + this.id + "</b>')");
+    });
+    $("img").attr("src", function () {
+        return "/images/" + this.title;
+    });
+}
+
+function test_attributeSelectors() {
+    $('a[hreflang|="en"]').css('border', '3px dotted green');
+    $('input[name*="man"]').val('has man in it!');
+    $('input[name~="man"]').val('mr. man is in it!');
+    $('input[name$="letter"]').val('a letter');
+    $('input[value="Hot Fuzz"]').next().text(" Hot Fuzz");
+    $('input[name!="newsletter"]').next().append('<b>; not newsletter</b>');
+    $('input[name^="news"]').val('news here!');
+}
+
+function test_before() {
+    $('.inner').before('<p>Test</p>');
+    $('.container').before($('h2'));
+    $("<div/>").before("<p></p>");
+    var $newdiv1 = $('<div id="object1"/>'),
+        newdiv2 = document.createElement('div'),
+        existingdiv1 = document.getElementById('foo');
+    $('p').first().before($newdiv1, [newdiv2, existingdiv1]);
+}
+
+function test_bind() {
+    $('#foo').bind('click', function () {
+        alert('User clicked on "foo."');
+    });
+    $('#foo').bind('mouseenter mouseleave', function () {
+        $(this).toggleClass('entered');
+    });
+    $('#foo').bind({
+        click: function () { },
+        mouseenter: function () { }
+    });
+    $('#foo').bind('click', function () {
+        alert($(this).text());
+    });
+    $(document).ready(function () {
+        $('#foo').bind('click', function (event) {
+            alert('The mouse cursor is at ('
+              + event.pageX + ', ' + event.pageY + ')');
+        });
+    });
+    var message = 'Spoon!';
+    $('#foo').bind('click', function () {
+        alert(message);
+    });
+    message = 'Not in the face!';
+    $('#bar').bind('click', function () {
+        alert(message);
+    });
+    var message = 'Spoon!';
+    $('#foo').bind('click', { msg: message }, function (event) {
+        alert(event.data.msg);
+    });
+    message = 'Not in the face!';
+    $('#bar').bind('click', { msg: message }, function (event) {
+        alert(event.data.msg);
+    });
+    $("p").bind("click", function (event) {
+        var str = "( " + event.pageX + ", " + event.pageY + " )";
+        $("span").text("Click happened! " + str);
+    });
+    $("p").bind("dblclick", function () {
+        $("span").text("Double-click happened in " + this.nodeName);
+    });
+    $("p").bind("mouseenter mouseleave", function (event) {
+        $(this).toggleClass("over");
+    });
+    $("p").bind("click", function () {
+        alert($(this).text());
+    });
+    function handler(event) {
+        alert(event.data.foo);
+    }
+    $("p").bind("click", { foo: "bar" }, handler)
+    $("form").bind("submit", function () { return false; })
+    $("form").bind("submit", function (event) {
+        event.preventDefault();
+    });
+    $("form").bind("submit", function (event) {
+        event.stopPropagation();
+    });
+    $("p").bind("myCustomEvent", function (e, myName, myValue) {
+        $(this).text(myName + ", hi there!");
+        $("span").stop().css("opacity", 1)
+        .text("myName = " + myName)
+        .fadeIn(30).fadeOut(1000);
+    });
+    $("button").click(function () {
+        $("p").trigger("myCustomEvent", ["John"]);
+    });
+    $("div.test").bind({
+        click: function () {
+            $(this).addClass("active");
+        },
+        mouseenter: function () {
+            $(this).addClass("inside");
+        },
+        mouseleave: function () {
+            $(this).removeClass("inside");
+        }
+    });
+}
+
+function test_blur() {
+    $('#target').blur(function () {
+        alert('Handler for .blur() called.');
+    });
+    $('#other').click(function () {
+        $('#target').blur();
+
+    });
+    $("p").blur();
+}
+
+interface JQueryStatic { Topic; }
+function test_callbacks() {
+    function fn1(value) {
+        console.log(value);
+    }
+    function fn2(value) {
+        fn1("fn2 says:" + value);
+        return false;
+    }
+    var callbacks = $.Callbacks();
+    var callbacks2 = $.Callbacks("once");
+    callbacks.add(fn1);
+    callbacks.fire("foo!");
+    callbacks.add(fn2);
+    callbacks.fire("bar!");
+    callbacks.remove(fn2);
+    callbacks.fire("foobar");
+    var topics = {};
+
+    jQuery.Topic = function (id) {
+        var callbacks,
+            method,
+            topic = id && topics[id];
+        if (!topic) {
+            callbacks = jQuery.Callbacks();
+            topic = {
+                publish: callbacks.fire,
+                subscribe: callbacks.add,
+                unsubscribe: callbacks.remove
+            };
+            if (id) {
+                topics[id] = topic;
+            }
+        }
+        return topic;
+    };
+    $.Topic("mailArrived").subscribe(fn1);
+    $.Topic("mailArrived").subscribe(fn2);
+    $.Topic("mailSent").subscribe(fn1);
+    $.Topic("mailArrived").publish("hello world!");
+    $.Topic("mailSent").publish("woo! mail!");
+    $.Topic("mailArrived").subscribe(fn1);
+
+    var dfd = $.Deferred();
+    var topic = $.Topic("mailArrived");
+    dfd.done(topic.publish);
+    dfd.resolve("its been published!");
+}
+
+function test_callbacksFunctions() {
+    var foo = function (value) {
+        console.log('foo:' + value);
+    }
+    var bar = function (value) {
+        console.log('bar:' + value);
+    }
+    var callbacks = $.Callbacks();
+    callbacks.add(foo);
+    callbacks.fire('hello');
+    callbacks.add(bar);
+    callbacks.fire('world');
+    callbacks.disable();
+    callbacks.empty();
+    callbacks.fire('hello');
+    console.log(callbacks.fired());
+    callbacks.fireWith(window, ['foo', 'bar']);
+    var foo2 = function (value1, value2) {
+        console.log('Received:' + value1 + ',' + value2);
+    };
+    console.log(callbacks.has(foo2));
+    callbacks.lock();
+    console.log(callbacks.locked());
+    callbacks.remove(foo);
+}
+
+function test_change() {
+    $('.target').change(function () {
+        alert('Handler for .change() called.');
+    });
+    $('#other').click(function () {
+        $('.target').change();
+    });
+    $("input[type='text']").change(function () { });
+    $("input[type='text']").change();
+}
+
+function test_children() {
+    $('ul.level-2').children().css('background-color', 'red');
+    $("#container").click(function (e) {
+        $("*").removeClass("hilite");
+        var $kids = $(e.target).children();
+        var len = $kids.addClass("hilite").length;
+
+        $("#results span:first").text(len.toString());
+        //$("#results span:last").text(e.target.tagName);
+
+        e.preventDefault();
+        return false;
+    });
+    $("div").children(".selected").css("color", "blue");
+}
+
+function test_clearQueue() {
+    $("#start").click(function () {
+        var myDiv = $("div");
+        myDiv.show("slow");
+        myDiv.animate({ left: '+=200' }, 5000);
+        myDiv.queue(function () {
+            var _this = $(this);
+            _this.addClass("newcolor");
+            _this.dequeue();
+        });
+        myDiv.animate({ left: '-=200' }, 1500);
+        myDiv.queue(function () {
+            var _this = $(this);
+            _this.removeClass("newcolor");
+            _this.dequeue();
+        });
+        myDiv.slideUp();
+
+    });
+    $("#stop").click(function () {
+        var myDiv = $("div");
+        myDiv.clearQueue();
+        myDiv.stop();
+    });
+}
+
+function test_click() {
+    $("#target").click(function () {
+        alert("Handler for .click() called.");
+    });
+    $("#other").click(function () {
+        $("#target").click();
+    });
+    $("p").click(function () {
+        $(this).slideUp();
+    });
+    $("p").click();
+}
+
+function test_submit() {
+    $("#target").submit(function () {
+        alert("Handler for .submit() called.");
+    });
+    $("#target").submit();
+}
+
+function test_clone() {
+    $('.hello').clone().appendTo('.goodbye');
+    var $elem = $('#elem').data({ "arr": [1] }),
+        $clone = $elem.clone(true)
+        .data("arr", $.extend([], $elem.data("arr")));
+    $("b").clone().prependTo("p");
+    $('#copy').append($('#orig .elem')
+          .clone()
+          .children('a')
+          .prepend('foo - ')
+          .parent()
+          .clone());
+}
+
+function test_closest() {
+    $('li.item-a').closest('ul')
+        .css('background-color', 'red');
+    $('li.item-a').closest('li')
+        .css('background-color', 'red');
+    var listItemII = document.getElementById('ii');
+    $('li.item-a').closest('ul', listItemII)
+        .css('background-color', 'red');
+    $('li.item-a').closest('#one', listItemII)
+        .css('background-color', 'green');
+    $(document).bind("click", function (e) {
+        $(e.target).closest("li").toggleClass("hilight");
+    });
+    var $listElements = $("li").css("color", "blue");
+    $(document).bind("click", function (e) {
+        //$(e.target).closest($listElements).toggleClass("hilight");
+    });
+}
+
+function test_contains() {
+    jQuery.contains(document.documentElement, document.body);
+    jQuery.contains(document.body, document.documentElement);
+}
+
+function test_contents() {
+    $('.container').contents().filter(function () {
+        return this.nodeType == 3;
+    })
+    .wrap('<p></p>')
+    .end()
+    .filter('br')
+    .remove();
+    $("#frameDemo").contents().find("a").css("background-color", "#BADA55");
+}
+
+function test_context() {
+    $("ul")
+        .append("<li>" + $("ul").context + "</li>")
+        .append("<li>" + $("ul", document.body).context.nodeName + "</li>");
+}
+
+function test_css() {
+    $("div").click(function () {
+        var color = $(this).css("background-color");
+        $("#result").html("That div is <span style='color:" + color + ";'>" + color + "</span>.");
+    });
+    $('div.example').css('width', function (index) {
+        return index * 50;
+    });
+    $("p").mouseover(function () {
+        $(this).css("color", "red");
+    });
+    $("#box").one("click", function () {
+        $(this).css("width", "+=200");
+    });
+    var words = $("p:first").text().split(" ");
+    var text = words.join("</span> <span>");
+    $("p:first").html("<span>" + text + "</span>");
+    $("span").click(function () {
+        $(this).css("background-color", "yellow");
+    });
+    $("p").hover(function () {
+        $(this).css({ 'background-color': 'yellow', 'font-weight': 'bolder' });
+    }, function () {
+        var cssObj = {
+            'background-color': '#ddd',
+            'font-weight': '',
+            'color': 'rgb(0,40,244)'
+        }
+        $(this).css(cssObj);
+    });
+    $("div").click(function () {
+        $(this).css({
+            width: function (index, value) {
+                return parseFloat(value) * 1.2;
+            },
+            height: function (index, value) {
+                return parseFloat(value) * 1.2;
+            }
+        });
+    });
+    var dims = $("#box").css([ "width", "height", "backgroundColor" ]);
+}
+
+function test_cssHooks() {
+    if (!$.cssHooks) {
+        throw ("jQuery 1.4.3 or above is required for this plugin to work");
+        return;
+    }
+    $.cssHooks["someCSSProp"] = {
+        get: function (elem, computed, extra) { },
+        set: function (elem, value) { }
+    };
+    function styleSupport(prop) {
+        var vendorProp, supportedProp,
+            capProp = prop.charAt(0).toUpperCase() + prop.slice(1),
+            prefixes = ["Moz", "Webkit", "O", "ms"],
+            div = document.createElement("div");
+
+        if (prop in div.style) {
+            supportedProp = prop;
+        } else {
+            for (var i = 0; i < prefixes.length; i++) {
+                vendorProp = prefixes[i] + capProp;
+                if (vendorProp in div.style) {
+                    supportedProp = vendorProp;
+                    break;
+                }
+            }
+        }
+        div = null;
+        $.support[prop] = supportedProp;
+        return supportedProp;
+    }
+    styleSupport("borderRadius");
+
+    $.cssNumber["someCSSProp"] = true;
+    $.fx.step["someCSSProp"] = function (fx) {
+        $.cssHooks["someCSSProp"].set(fx.elem, fx.now + fx.unit);
+    };
+}
+
+function test_data() {
+    $('body').data('foo', 52);
+    $('body').data('bar', { myType: 'test', count: 40 });
+    $('body').data('foo');
+    $('body').data();
+    $("div").data("test", { first: 16, last: "pizza!" });
+    $("span:first").text($("div").data("test").first);
+    $("span:last").text($("div").data("test").last);
+    alert($('body').data('foo'));
+    alert($('body').data());
+    alert($("body").data("foo"));
+    $("body").data("bar", "foobar");
+    alert($("body").data("bar"));
+    $("div").data("role") === "page";
+    $("div").data("lastValue") === 43;
+    $("div").data("hidden") === true;
+    $("div").data("options").name === "John";
+    var value;
+    switch ($("button").index(this)) {
+        case 0:
+            value = $("div").data("blah");
+            break;
+        case 1:
+            $("div").data("blah", "hello");
+            value = "Stored!";
+            break;
+        case 2:
+            $("div").data("blah", 86);
+            value = "Stored!";
+            break;
+        case 3:
+            $("div").removeData("blah");
+            value = "Removed!";
+            break;
+    }
+    $("span").text("" + value);
+    jQuery.data(document.body, 'foo', 52);
+    jQuery.data(document.body, 'bar', 'test');
+    var div = $("div")[0];
+    jQuery.data(div, "test", { first: 16, last: "pizza!" });
+    $("span:first").text(jQuery.data(div, "test").first);
+    $("span:last").text(jQuery.data(div, "test").last);
+    $.data(document.getElementById("id"), "", 8).toFixed(2);
+    $.data(document.getElementById("id"), "", "8").toUpperCase();
+}
+
+function test_dblclick() {
+    $('#target').dblclick(function () {
+        alert('Handler for .dblclick() called.');
+    });
+    $('#other').click(function () {
+        $('#target').dblclick();
+    });
+    $("p").dblclick(function () { alert("Hello World!"); });
+    var divdbl = $("div:first");
+    divdbl.dblclick(function () {
+        divdbl.toggleClass('dbl');
+    });
+	$('#target').dblclick();
+}
+
+function test_deferred() {
+
+    function returnPromise(): JQueryPromise<(data: { MyString: string; MyNumber: number; }, textStatus: string, jqXHR: JQueryXHR) => any> {
+        return $.ajax("test.php");
+    }
+    var x = returnPromise();
+    x.done((data, textStatus, jqXHR) => {
+        var myNumber: number = data.MyNumber;
+        var myString: string = data.MyString;
+        var theTextStatus: string = textStatus;
+        var thejqXHR: JQueryXHR = jqXHR;
+    });
+
+    $.get("test.php").always(function () {
+        alert("$.get completed with success or error callback arguments");
+    });
+    $.get("test.php").done(function () {
+        alert("$.get succeeded");
+    });
+    function fn1() {
+        $("p").append(" 1 ");
+    }
+    function fn2() {
+        $("p").append(" 2 ");
+    }
+    function fn3(n) {
+        $("p").append(n + " 3 " + n);
+    }
+    var dfd = $.Deferred();
+    dfd
+        .done([fn1, fn2], fn3, [fn2, fn1])
+        .done(function (n) {
+            $("p").append(n + " we're done.");
+        });
+    $("button").bind("click", function () {
+        dfd.resolve("and");
+    });
+    $.get("test.php")
+        .done(function () { alert("$.get succeeded"); })
+        .fail(function () { alert("$.get failed!"); });
+    dfd.state();
+    var defer = $.Deferred(),
+    filtered = defer.pipe(function (value) {
+        return value * 2;
+    });
+    defer.resolve(5);
+    filtered.done(function (value) {
+        alert("Value is ( 2*5 = ) 10: " + value);
+    });
+    filtered.fail(function (value) {
+        alert("Value is ( 3*6 = ) 18: " + value);
+    });
+    filtered.done(function (data) { });
+
+    function asyncEvent() {
+        var dfd: JQueryDeferred<string> = $.Deferred<string>();
+        setTimeout(function () {
+            dfd.resolve("hurray");
+        }, Math.floor(400 + Math.random() * 2000));
+        setTimeout(function () {
+            dfd.reject("sorry");
+        }, Math.floor(400 + Math.random() * 2000));
+        setTimeout(function working() {
+            if (dfd.state() === "pending") {
+                dfd.notify("working... ");
+                setTimeout(null, 500);
+            }
+        }, 1);
+        return dfd.promise();
+    }
+    var obj = {
+        hello: function (name) {
+            alert("Hello " + name);
+        }
+    },
+    defer = $.Deferred();
+    defer.promise(obj);
+    defer.resolve("John");
+    $.get("test.php").then(
+        function () { alert("$.get succeeded"); },
+        function () { alert("$.get failed!"); }
+    );
+}
+
+function test_delay() {
+    $('#foo').slideUp(300).delay(800).fadeIn(400);
+    $("button").click(function () {
+        $("div.first").slideUp(300).delay(800).fadeIn(400);
+        $("div.second").slideUp(300).fadeIn(400);
+    });
+}
+
+/* Not existing, but not recommended either
+function test_delegate() {
+    $("table").delegate("td", "click", function () {
+        $(this).toggleClass("chosen");
+    });
+    $("table").on("click", "td", function () {
+        $(this).toggleClass("chosen");
+    });
+    $("body").delegate("p", "click", function () {
+        $(this).after("<p>Another paragraph!</p>");
+    });
+    $("body").delegate("p", "click", function () {
+        alert($(this).text());
+    });
+    $("body").delegate("a", "click", function () { return false; });
+    $("body").delegate("a", "click", function (event) {
+        event.preventDefault();
+    });
+    $("body").delegate("p", "myCustomEvent", function (e, myName, myValue) {
+        $(this).text("Hi there!");
+        $("span").stop().css("opacity", 1)
+                 .text("myName = " + myName)
+                 .fadeIn(30).fadeOut(1000);
+    });
+    $("button").click(function () {
+        $("p").trigger("myCustomEvent");
+    });
+}
+*/
+
+function test_dequeue() {
+    $("button").click(function () {
+        $("div").animate({ left: '+=200px' }, 2000);
+        $("div").animate({ top: '0px' }, 600);
+        $("div").queue(function () {
+            $(this).toggleClass("red");
+            $(this).dequeue();
+        });
+        $("div").animate({ left: '10px', top: '30px' }, 700);
+    });
+}
+
+function test_detach() {
+    $("p").click(function () {
+        $(this).toggleClass("off");
+    });
+    var p;
+    $("button").click(function () {
+        if (p) {
+            p.appendTo("body");
+            p = null;
+        } else {
+            p = $("p").detach();
+        }
+    });
+}
+
+function test_each() {
+    $.each([52, 97], function (index, value) {
+        alert(index + ': ' + value);
+    });
+    var map = {
+        'flammable': 'inflammable',
+        'duh': 'no duh'
+    };
+    $.each(map, function (key, value) {
+        alert(key + ': ' + value);
+    });
+    var arr = ["one", "two", "three", "four", "five"];
+    var obj = { one: 1, two: 2, three: 3, four: 4, five: 5 };
+    jQuery.each(arr, function () {
+        $("#" + this).text("Mine is " + this + ".");
+        return (this != "three");
+    });
+    jQuery.each(obj, function (i, val) {
+        $("#" + i).append(document.createTextNode(" - " + val));
+    });
+    $.each(['a', 'b', 'c'], function (i, l) {
+        alert("Index #" + i + ": " + l);
+    });
+    $.each({ name: "John", lang: "JS" }, function (k, v) {
+        alert("Key: " + k + ", Value: " + v);
+    });
+    $.each([{a: 1}, {a: 2}, {a: 3}], function (i, o) {
+        alert("Index #" + i + ": " + o.a);
+    });
+    $('li').each(function (index) {
+        alert(index + ': ' + $(this).text());
+    });
+    $(document.body).click(function () {
+        $("div").each(function (i) {
+            if (this.style.color != "blue") {
+                this.style.color = "blue";
+            } else {
+                this.style.color = "";
+            }
+        });
+    });
+    $("span").click(function () {
+        $("li").each(function () {
+            $(this).toggleClass("example");
+        });
+    });
+    $("button").click(function () {
+        $("div").each(function (index, domEle) {
+            // domEle == this
+            $(domEle).css("backgroundColor", "yellow");
+            if ($(this).is("#stop")) {
+                $("span").text("Stopped at div index #" + index);
+                return false;
+            }
+        });
+    });
+}
+
+function test_empty() {
+    $('.hello').empty();
+}
+
+function test_end() {
+    $('ul.first').find('.foo').css('background-color', 'red')
+        .end().find('.bar').css('background-color', 'green');
+    $('ul.first').find('.foo')
+        .css('background-color', 'red')
+        .end().find('.bar')
+        .css('background-color', 'green')
+        .end();
+}
+
+function test_eq() {
+    $('li').eq(2).css('background-color', 'red');
+    $('li').eq(-2).css('background-color', 'red');
+    $('li').eq(5).css('background-color', 'red');
+    $("body").find("div").eq(2).addClass("blue");
+}
+
+function test_error() {
+    $('#book')
+        .error(function () {
+            alert('Handler for .error() called.')
+        })
+        .attr("src", "missing.png");
+    $("img")
+        .error(function () {
+            $(this).hide();
+        })
+        .attr("src", "missing.png");
+    jQuery.error = (message?: string) => {
+        console.error(message); return this;
+    }
+}
+
+function test_eventParams() {
+    $("p").click(function (event) {
+        event.currentTarget === this;
+    });
+    $(".box").on("click", "button", function (event) {
+        $(event.delegateTarget).css("background-color", "red");
+    });
+    $("a").click(function (event) {
+        event.isDefaultPrevented();
+        event.preventDefault();
+        event.isDefaultPrevented();
+    });
+    function immediatePropStopped(e) {
+        var msg = "";
+        if (e.isImmediatePropagationStopped()) {
+            msg = "called"
+        } else {
+            msg = "not called";
+        }
+        $("#stop-log").append("<div>" + msg + "</div>");
+    }
+    $("button").click(function (event) {
+        immediatePropStopped(event);
+        event.stopImmediatePropagation();
+        immediatePropStopped(event);
+    });
+    function propStopped(e) {
+        var msg = "";
+        if (e.isPropagationStopped()) {
+            msg = "called"
+        } else {
+            msg = "not called";
+        }
+        $("#stop-log").append("<div>" + msg + "</div>");
+    }
+    $("button").click(function (event) {
+        propStopped(event);
+        event.stopPropagation();
+        propStopped(event);
+    });
+    $("p").bind("test.something", function (event) {
+        alert(event.namespace);
+    });
+    $("button").click(function (event) {
+        $("p").trigger("test.something");
+    });
+    $(document).bind('mousemove', function (e) {
+        $("#log").text("e.pageX: " + e.pageX + ", e.pageY: " + e.pageY);
+    });
+    $("a").click(function (event) {
+        event.preventDefault();
+        $('<div/>')
+            .append('default ' + event.type + ' prevented')
+            .appendTo('#log');
+    });
+    $("a").mouseout(function (event) {
+        alert(event.relatedTarget.nodeName);
+    });
+    $("button").click(function (event) {
+        return "hey";
+    });
+    $("button").click(function (event) {
+        $("p").html(event.result);
+    });
+    $("p").click(function (event) {
+        event.stopImmediatePropagation();
+    });
+    $("p").click(function (event) {
+        $(this).css("background-color", "#f00");
+    });
+    $("div").click(function (event) {
+        $(this).css("background-color", "#f00");
+    });
+    $("p").click(function (event) {
+        event.stopPropagation();
+    });
+    $("body").click(function (event) {
+        //bugfix, duplicate identifier.  see: http://stackoverflow.com/questions/14824143/duplicate-identifier-nodename-in-jquery-d-ts
+        //$("#log").html("clicked: " + event.target.nodeName);
+    });
+    $('#whichkey').bind('keydown', function (e) {
+        $('#log').html(e.type + ': ' + e.which);
+    });
+    $('#whichkey').bind('mousedown', function (e) {
+        $('#log').html(e.type + ': ' + e.which);
+    });
+}
+
+function test_extend() {
+    var object1 = {
+        apple: 0,
+        banana: { weight: 52, price: 100 },
+        cherry: 97
+    };
+    var object2 = {
+        banana: { price: 200 },
+        durian: 100
+    };
+    $.extend(object1, object2);
+    var printObj = typeof JSON != "undefined" ? JSON.stringify : function (obj) {
+        var arr = [];
+        $.each(obj, function (key, val) {
+            var next = key + ": ";
+            next += $.isPlainObject(val) ? printObj(val) : val;
+            arr.push(next);
+        });
+        return "{ " + arr.join(", ") + " }";
+    };
+    $("#log").append(printObj(object1));
+
+    var defaults = { validate: false, limit: 5, name: "foo" };
+    var options = { validate: true, name: "bar" };
+    var settings: typeof defaults = $.extend({}, defaults, options);
+}
+
+function test_fadeIn() {
+    $('#clickme').click(function () {
+        $('#book').fadeIn('slow', function () { });
+    });
+    $(document.body).click(function () {
+        $("div:hidden:first").fadeIn("slow");
+    });
+    $("a").click(function () {
+        $("div").fadeIn(3000, function () {
+            $("span").fadeIn(100);
+        });
+        return false;
+    });
+}
+
+function test_fadeOut() {
+    $('#clickme').click(function () {
+        $('#book').fadeOut('slow', function () { });
+    });
+    $("p").click(function () {
+        $("p").fadeOut("slow");
+    });
+    $("span").click(function () {
+        $(this).fadeOut(1000, function () {
+            $("div").text("'" + $(this).text() + "' has faded!");
+            $(this).remove();
+        });
+    });
+    $("span").hover(function () {
+        $(this).addClass("hilite");
+    }, function () {
+        $(this).removeClass("hilite");
+    });
+    $("#btn1").click(function () {
+        function complete() {
+            $("<div/>").text(this.id).appendTo("#log");
+        }
+        $("#box1").fadeOut(1600, "linear", complete);
+        $("#box2").fadeOut(1600, complete);
+    });
+    $("#btn2").click(function () {
+        $("div").show();
+        $("#log").empty();
+    });
+}
+
+function test_fadeTo() {
+    $('#clickme').click(function () {
+        $('#book').fadeTo('slow', 0.5, function () { });
+    });
+    $("p:first").click(function () {
+        $(this).fadeTo("slow", 0.33);
+    });
+    $("div").click(function () {
+        $(this).fadeTo("fast", Math.random());
+    });
+    var getPos = function (n) {
+        return (Math.floor(n) * 90) + "px";
+    };
+    $("p").each(function (n) {
+        var r = Math.floor(Math.random() * 3);
+        var tmp = $(this).text();
+        $(this).text($("p:eq(" + r + ")").text());
+        $("p:eq(" + r + ")").text(tmp);
+        $(this).css("left", getPos(n));
+    });
+    $("div").each(function (n) {
+        $(this).css("left", getPos(n));
+    })
+    .css("cursor", "pointer")
+    .click(function () {
+        $(this).fadeTo(250, 0.25, function () {
+            $(this).css("cursor", "")
+                   .prev().css({
+                       "font-weight": "bolder",
+                       "font-style": "italic"
+                   });
+        });
+    });
+}
+
+function test_fadeToggle() {
+    $("button:first").click(function () {
+        $("p:first").fadeToggle("slow", "linear");
+    });
+    $("button:last").click(function () {
+        $("p:last").fadeToggle("fast", function () {
+            $("#log").append("<div>finished</div>");
+        });
+    });
+}
+
+function test_filter() {
+    $('li').filter(':even').css('background-color', 'red');
+    $('li').filter(function (index) {
+        return index % 3 == 2;
+    }).css('background-color', 'red');
+    $("div").css("background", "#b4b0da")
+        .filter(function (index) {
+            return index == 1 || $(this).attr("id") == "fourth";
+        })
+        .css("border", "3px double red");
+    $("div").filter(document.getElementById("unique"));
+    $("div").filter($("#unique"));
+}
+
+function test_find() {
+    $('li.item-ii').find('li').css('background-color', 'red');
+    var item1 = $('li.item-1')[0];
+    $('li.item-ii').find(item1).css('background-color', 'red');
+    var $spans = $('span');
+    $("p").find($spans).css('color', 'red');
+    var newText = $("p").text().split(" ").join("</span> <span>");
+    newText = "<span>" + newText + "</span>";
+    $("p").html(newText)
+        .find('span')
+        .hover(function () {
+            $(this).addClass("hilite");
+        },
+        function () {
+            $(this).removeClass("hilite");
+        })
+    .end()
+        .find(":contains('t')")
+        .css({ "font-style": "italic", "font-weight": "bolder" });
+}
+
+function test_finish() {
+    $(".box").finish();
+}
+
+function test_first() {
+    $('li').first().css('background-color', 'red');
+}
+
+function test_focus() {
+    $('#target').focus(function () {
+        alert('Handler for .focus() called.');
+    });
+    $('#other').click(function () {
+        $('#target').focus();
+    });
+    $("input").focus(function () {
+        $(this).next("span").css('display', 'inline').fadeOut(1000);
+    });
+    $("input[type=text]").focus(function () {
+        $(this).blur();
+    });
+    $(document).ready(function () {
+        $("#login").focus();
+    });
+}
+
+function test_focusin() {
+    $("p").focusin(function () {
+        $(this).find("span").css('display', 'inline').fadeOut(1000);
+    });
+}
+
+function test_focusout() {
+    var fo = 0, b = 0;
+    $("p").focusout(function () {
+        fo++;
+        $("#fo")
+            .text("focusout fired: " + fo + "x");
+    }).blur(function () {
+        b++;
+        $("#b")
+            .text("blur fired: " + b + "x");
+    });
+}
+
+function test_fx() {
+    jQuery.fx.interval = 100;
+    $("input").click(function () {
+        $("div").toggle(3000);
+    });
+    var toggleFx = function () {
+        $.fx.off = !$.fx.off;
+    };
+    toggleFx();
+    $("button").click(toggleFx)
+    $("input").click(function () {
+        $("div").toggle("slow");
+    });
+}
+
+function test_get() {
+    $.get('ajax/test.html', function (data) {
+        $('.result').html(data);
+        alert('Load was performed.');
+    });
+    var jqxhr = $.get("example.php", function () {
+        alert("success");
+    })
+    .done(function () { alert("second success"); })
+    .fail(function () { alert("error"); });
+
+    $.get("test.php");
+    $.get("test.php", { name: "John", time: "2pm" });
+    $.get("test.php", { 'choices[]': ["Jon", "Susan"] });
+    $.get("test.php", function (data) {
+        alert("Data Loaded: " + data);
+    });
+    $.get("test.cgi", { name: "John", time: "2pm" },
+        function (data) {
+            alert("Data Loaded: " + data);
+        });
+    $.get("test.php",
+       function (data) {
+           $('body').append("Name: " + data.name)
+                    .append("Time: " + data.time);
+       }, "json");
+    alert($('li').get());
+    $('li').get(0);
+    $('li')[0];
+    alert($('li').get(-1));
+    function disp(divs) {
+        var a = [];
+        for (var i = 0; i < divs.length; i++) {
+            a.push(divs[i].innerHTML);
+        }
+        $("span").text(a.join(" "));
+    }
+    disp($("div").get().reverse());
+    $("*", document.body).click(function (e) {
+        e.stopPropagation();
+        var domEl = $(this).get(0);
+        $("span:first").text("Clicked on - " + domEl.tagName);
+    });
+}
+
+function test_getJSON() {
+    $.getJSON('ajax/test.json', function (data) {
+        var items = [];
+        $.each(data, function (key, val) {
+            items.push('<li id="' + key + '">' + val + '</li>');
+        });
+        $('<ul/>', {
+            'class': 'my-new-list',
+            html: items.join('')
+        }).appendTo('body');
+    });
+    var jqxhr = $.getJSON("example.json", function () {
+        alert("success");
+    })
+    .done(function () { alert("second success"); })
+    .fail(function () { alert("error"); });
+    $.getJSON("http://api.flickr.com/services/feeds/photos_public.gne?jsoncallback=?",
+    {
+        tags: "mount rainier",
+        tagmode: "any",
+        format: "json"
+    },
+    function (data) {
+        $.each(data.items, function (i, item) {
+            $("<img/>").attr("src", item.media.m).appendTo("#images");
+            if (i == 3) return false;
+        });
+    });
+    $.getJSON("test.js", function (json) {
+        alert("JSON Data: " + json.users[3].name);
+    });
+    $.getJSON("test.js", { name: "John", time: "2pm" }, function (json) {
+        alert("JSON Data: " + json.users[3].name);
+    });
+}
+
+function test_getScript() {
+    $.getScript("ajax/test.js", function (data, textStatus, jqxhr) {
+        console.log(data);
+        console.log(textStatus);
+        console.log(jqxhr.status);
+        console.log('Load was performed.');
+    });
+    $.getScript("ajax/test.js")
+        .done(function (script, textStatus) {
+            console.log(textStatus);
+        })
+        .fail(function (jqxhr, settings, exception) {
+            $("div.log").text("Triggered ajaxError handler.");
+        });
+    $("div.log").ajaxError(function (e, jqxhr, settings, exception) {
+        if (settings.dataType == 'script') {
+            $(this).text("Triggered ajaxError handler.");
+        }
+    });
+    $.ajaxSetup({
+        cache: true
+    });
+    $.getScript("/scripts/jquery.color.js", function () {
+        $("#go").click(function () {
+            $(".block").animate({ backgroundColor: "pink" }, 1000)
+              .delay(500)
+              .animate({ backgroundColor: "blue" }, 1000);
+        });
+    });
+}
+
+function test_globalEval() {
+    jQuery.globalEval("var newVar = true;");
+}
+
+function test_grep() {
+    var arr = [1, 9, 3, 8, 6, 1, 5, 9, 4, 7, 3, 8, 6, 9, 1];
+    $("div").text(arr.join(", "));
+    arr = jQuery.grep(arr, function (n, i) {
+        return (n != 5 && i > 4);
+    });
+    $("p").text(arr.join(", "));
+    var arr2 = jQuery.grep(arr, function (a) { return a != 9; });
+    $("span").text(arr.join(", "));
+    $.grep([0, 1, 2], function (n, i) {
+        return n > 0;
+    }, true);
+    var arr3 = $.grep(["a", "b", "c"], function (n, i) { return n !== "b"; });
+}
+
+function test_has() {
+    $('li').has('ul').css('background-color', 'red');
+    $("ul").append("<li>" + ($("ul").has("li").length ? "Yes" : "No") + "</li>");
+    $("ul").has("li").addClass("full");
+}
+
+function test_hasClass() {
+    $("div#result1").append($("p:first").hasClass("selected"));
+    $("div#result2").append($("p:last").hasClass("selected"));
+    $("div#result3").append($("p").hasClass("selected"));
+
+    $('#mydiv').hasClass('foo');
+    // typescript has a bug to (boolean).toString() - I'll comment this code until typescript team solve this problem.
+    //$("div#result1").append($("p:first").hasClass("selected").toString());
+    //$("div#result2").append($("p:last").hasClass("selected").toString());
+    //$("div#result3").append($("p").hasClass("selected").toString());
+}
+
+function test_hasData() {
+    var $p = jQuery("p"), p = $p[0];
+    $p.append(jQuery.hasData(p) + " ");
+    $.data(p, "testing", 123);
+    $p.append(jQuery.hasData(p) + " ");
+    $.removeData(p, "testing");
+    $p.append(jQuery.hasData(p) + " ");
+    $p.on('click', function () { });
+    $p.append(jQuery.hasData(p) + " ");
+    $p.off('click');
+    $p.append(jQuery.hasData(p) + " ");
+}
+
+function test_height() {
+    $(window).height();
+    $(document).height();
+    function showHeight(ele, h) {
+        $("div").text("The height for the " + ele + " is " + h + "px.");
+    }
+    $("#getp").click(function () {
+        showHeight("paragraph", $("p").height());
+    });
+    $("#getd").click(function () {
+        showHeight("document", $(document).height());
+    });
+    $("#getw").click(function () {
+        showHeight("window", $(window).height());
+    });
+    $("div").one('click', function () {
+        $(this).height(30)
+               .css({ cursor: "auto", backgroundColor: "green" });
+    });
+}
+
+function test_hide() {
+    $('.target').hide();
+    $('#clickme').click(function () {
+        $('#book').hide('slow', function () {
+            alert('Animation complete.');
+        });
+    });
+    $("p").hide();
+    $("a").click(function (event) {
+        event.preventDefault();
+        $(this).hide();
+    });
+    $("button").click(function () {
+        $("p").hide("slow");
+    });
+    $("#hidr").click(function () {
+        $("span:last-child").hide("fast", function () {
+            $(this).prev().hide("fast", arguments.callee);
+        });
+    });
+    $("#showr").click(function () {
+        $("span").show(2000);
+    });
+    $("div").click(function () {
+        $(this).hide(2000, function () {
+            $(this).remove();
+        });
+    });
+}
+
+function test_holdReady() {
+    $.holdReady(true);
+    $.getScript("myplugin.js", function () {
+        $.holdReady(false);
+    });
+}
+
+function test_hover() {
+    $("li").hover(
+        function () {
+            $(this).append($("<span> ***</span>"));
+        },
+        function () {
+            $(this).find("span:last").remove();
+        }
+    );
+    $("li.fade").hover(function () { $(this).fadeOut(100); $(this).fadeIn(500); });
+    $("li")
+    .filter(":odd")
+    .hide()
+    .end()
+    .filter(":even")
+    .hover(
+        function () {
+            $(this).toggleClass("active")
+            .next().stop(true, true).slideToggle();
+        }
+    );
+}
+
+function test_html() {
+    $('div.demo-container').html();
+    $("p").click(function () {
+        var htmlStr = $(this).html();
+        $(this).text(htmlStr);
+    });
+    $('div.demo-container')
+        .html('<p>All new content. <em>You bet!</em></p>');
+    $('div.demo-container').html(function () {
+        var emph = '<em>' + $('p').length + ' paragraphs!</em>';
+        return '<p>All new content for ' + emph + '</p>';
+    });
+    $("div").html("<b>Wow!</b> Such excitement...");
+    $("div b").append(document.createTextNode("!!!"))
+              .css("color", "red");
+}
+
+function test_inArray() {
+    var arr: any[] = [4, "Pete", 8, "John"];
+    var $spans = $("span");
+    $spans.eq(0).text(jQuery.inArray("John", arr));
+    $spans.eq(1).text(jQuery.inArray(4, arr));
+    $spans.eq(2).text(jQuery.inArray("Karl", arr));
+    $spans.eq(3).text(jQuery.inArray("Pete", arr, 2));
+
+    var arr2: number[] = [1, 2, 3, 4];
+    $spans.eq(1).text(jQuery.inArray(4, arr2));
+}
+
+function test_index() {
+    var listItem = document.getElementById('bar');
+    alert('Index: ' + $('li').index(listItem));
+    var listItems = $('li:gt(0)');
+    alert('Index: ' + $('li').index(listItems));
+    alert('Index: ' + $('#bar').index());
+    $("div").click(function () {
+        var index = $("div").index(this);
+        $("span").text("That was div index #" + index);
+    });
+    var listItems = $('li:gt(0)');
+    $('div').html('Index: ' + $('li').index(listItems));
+    $('div').html('Index: ' + $('#bar').index('li'));
+    var foobar = $("li").index($('#foobar'));
+    $('div').html('Index: ' + foobar);
+}
+
+function test_innerHeight() {
+    var p = $("p:first");
+    $("p:last").text("innerHeight:" + p.innerHeight());
+    p.innerHeight(p.innerHeight() * 2).innerHeight();
+}
+
+function test_innerWidth() {
+    var p = $("p:first");
+    $("p:last").text("innerWidth:" + p.innerWidth());
+    p.innerWidth(p.innerWidth() * 2).innerWidth();
+}
+
+function test_outerHeight() {
+    var p = $("p:first");
+    $("p:last").text("outerHeight:" + p.outerHeight(true));
+    p.outerHeight(p.outerHeight() * 2).outerHeight();
+    p.outerHeight(p.outerHeight() * 2, true).outerHeight();
+}
+
+function test_outerWidth() {
+    var p = $("p:first");
+    $("p:last").text("outerWidth:" + p.outerWidth(true));
+    p.outerWidth(p.outerWidth() * 2).outerWidth();
+    p.outerWidth(p.outerWidth() * 2, true).outerWidth();
+}
+
+function test_insertAfter() {
+    $('<p>Test</p>').insertAfter('.inner');
+    $('h2').insertAfter($('.container'));
+    $("p").insertAfter("#foo");
+}
+
+function test_insertBefore() {
+    $('<p>Test</p>').insertBefore('.inner');
+    $('h2').insertBefore($('.container'));
+    $("p").insertBefore("#foo");
+}
+
+function test_is() {
+    $("ul").click(function (event) {
+        var $target = $(event.target);
+        if ($target.is("li")) {
+            $target.css("background-color", "red");
+        }
+    });
+    $("li").click(function () {
+    var $li = $(this),
+        isWithTwo = $li.is(function () {
+            return $('strong', this).length === 2;
+        });
+        if (isWithTwo) {
+            $li.css("background-color", "green");
+        } else {
+            $li.css("background-color", "red");
+        }
+    });
+    $("div").one('click', function () {
+        if ($(this).is(":first-child")) {
+            $("p").text("It's the first div.");
+        } else if ($(this).is(".blue,.red")) {
+            $("p").text("It's a blue or red div.");
+        } else if ($(this).is(":contains('Peter')")) {
+            $("p").text("It's Peter!");
+        } else {
+            $("p").html("It's nothing <em>special</em>.");
+        }
+        $("p").hide().slideDown("slow");
+        $(this).css({ "border-style": "inset", cursor: "default" });
+    });
+    var isFormParent = $("input[type='checkbox']").parent().is("form");
+    $("div").text("isFormParent = " + isFormParent);
+    var isFormParent = $("input[type='checkbox']").parent().is("form");
+    $("div").text("isFormParent = " + isFormParent);
+    var $alt = $("#browsers li:nth-child(2n)").css("background", "#00FFFF");
+    $('li').click(function () {
+        var $li = $(this);
+        if ($li.is($alt)) {
+            $li.slideUp();
+        } else {
+            $li.css("background", "red");
+        }
+    });
+    var $alt = $("#browsers li:nth-child(2n)").css("background", "#00FFFF");
+    $('li').click(function () {
+        if ($alt.is(this)) {
+            $(this).slideUp();
+        } else {
+            $(this).css("background", "red");
+        }
+    });
+}
+
+function test_isArray() {
+    $("b").append("" + $.isArray([]));
+}
+
+function test_isEmptyObject() {
+    jQuery.isEmptyObject({});
+    jQuery.isEmptyObject({ foo: "bar" });
+}
+
+function test_isFuction() {
+    function stub() { };
+    var objs: any[] = [
+          function () { },
+          { x: 15, y: 20 },
+          null,
+          stub,
+          "function"
+    ];
+    jQuery.each(objs, function (i) {
+        var isFunc = jQuery.isFunction(objs[i]);
+        $("span").eq(i).text(isFunc);
+    });
+    $.isFunction(function () { });
+}
+
+function test_isNumeric() {
+    $.isNumeric("-10");
+    $.isNumeric(16);
+    $.isNumeric(0xFF);
+    $.isNumeric("0xFF");
+    $.isNumeric("8e5");
+    $.isNumeric(3.1415);
+    $.isNumeric(+10);
+    $.isNumeric(0144);
+    $.isNumeric("");
+    $.isNumeric({});
+    $.isNumeric(NaN);
+    $.isNumeric(null);
+    $.isNumeric(true);
+    $.isNumeric(Infinity);
+    $.isNumeric(undefined);
+}
+
+function test_isPlainObject() {
+    $.isPlainObject(document.location);
+    jQuery.isPlainObject({});
+    jQuery.isPlainObject("test");
+}
+
+function test_isWindow() {
+    $("b").append("" + $.isWindow(window));
+}
+
+function test_isXMLDoc() {
+    jQuery.isXMLDoc(document);
+    jQuery.isXMLDoc(document.body);
+}
+
+function test_jQuery() {
+    $('div.foo');
+    $('div.foo').click(function () {
+        $('span', this).addClass('bar');
+    });
+    $('div.foo').click(function () {
+        $(this).slideUp();
+    });
+    $.post('url.xml', function (data) {
+        var $child = $(data).find('child');
+    });
+    var foo = { foo: 'bar', hello: 'world' };
+    var $foo = $(foo);
+    var test1 = $foo.prop('foo');
+    $foo.prop('foo', 'foobar');
+    var test2 = $foo.prop('foo');
+    $foo.data('keyName', 'someValue');
+    console.log($foo);
+    $foo.bind('eventName', function () {
+        console.log('eventName was called');
+    });
+    $foo.trigger('eventName');
+    $foo.triggerHandler('eventName');
+    $("div > p").css("border", "1px solid gray");
+    $("input:radio", document.forms[0]);
+	var xml: any;
+    $("div", xml.responseXML);
+    $(document.body).css("background", "black");
+	var myForm: any;
+    $(myForm.elements).hide();
+    $('<p id="test">My <em>new</em> text</p>').appendTo('body');
+    $('<img />');
+    $('<input>');
+    var el = $('1<br/>2<br/>3');
+    el = $('1<br/>2<br/>3 >');
+    $('<input />', {
+        type: 'text',
+        name: 'test'
+    }).appendTo("body");
+    $('<input type="text" />').attr({
+        name: 'test'
+    }).appendTo("body");
+    $("<div><p>Hello</p></div>").appendTo("body");
+    $("<div/>", {
+        "class": "test",
+        text: "Click me!",
+        click: function () {
+            $(this).toggleClass("test");
+        }
+    }).appendTo("body");
+    jQuery(function ($) {
+    });
+}
+
+function test_jquery() {
+    var a = <any>{ what: "A regular JS object" },
+    b = $('body');
+    if (a.jquery) {
+        alert(' a is a jQuery object! ');
+    }
+    if (b.jquery) {
+        alert(' b is a jQuery object! ');
+    }
+    alert('You are running jQuery version: ' + $.fn.jquery);
+}
+
+function test_keydown() {
+    $('#target').keydown(function () {
+        alert('Handler for .keydown() called.');
+    });
+    $('#other').click(function () {
+        $('#target').keydown();
+    });
+    var xTriggered = 0;
+    $('#target').keydown(function (event) {
+        if (event.which == 13) {
+            event.preventDefault();
+        }
+        xTriggered++;
+        var msg = 'Handler for .keydown() called ' + xTriggered + ' time(s).';
+    });
+    $('#other').click(function () {
+        $('#target').keydown();
+    });
+}
+
+function test_keypress() {
+    $("#target").keypress(function () {
+        alert("Handler for .keypress() called.");
+    });
+    $('#other').click(function () {
+        $("#target").keypress();
+    });
+    $("#other").click(function () {
+        $("#target").keypress();
+    });
+}
+
+function test_keyup() {
+    $('#target').keyup(function () {
+        alert('Handler for .keyup() called.');
+    });
+    $('#other').click(function () {
+        $('#target').keyup();
+    });
+    $('#other').click(function () {
+        $('#target').keyup();
+    });
+}
+
+function test_resize() {
+	$('#other').resize();
+    $('#other').resize(function () {
+        alert('Handler for .resize() called.');
+    });
+    $('#other').resize({ "event": "Data" }, function () {
+        alert('Handler for .resize() called.');
+    });
+}
+
+function test_scroll() {
+	$('#other').scroll();
+    $('#other').scroll(function () {
+        alert('Handler for .scroll() called.');
+    });
+    $('#other').scroll({ "event": "Data" }, function () {
+        alert('Handler for .scroll() called.');
+    });
+}
+
+function test_select() {
+	$('#other').select();
+    $('#other').select(function () {
+        alert('Handler for .select() called.');
+    });
+    $('#other').select({ "event": "Data" }, function () {
+        alert('Handler for .select() called.');
+    });
+}
+
+function test_last() {
+    $('li').last().css('background-color', 'red');
+    $("p span").last().addClass('highlight');
+}
+
+function test_length() {
+    $(document.body).click(function () {
+        $(document.body).append($("<div>"));
+        var n = $("div").length;
+        $("span").text("There are " + n + " divs." + "Click to add more.");
+    }).trigger('click');
+}
+
+function test_load() {
+    $('#result').load('ajax/test.html');
+    $('#result').load('ajax/test.html', function () {
+        alert('Load was performed.');
+    });
+    $('#result').load('ajax/test.html #container');
+    $('#b').load('article.html #target');
+    $("#success").load("/not-here.php", function (response, status, xhr) {
+        if (status == "error") {
+            var msg = "Sorry but there was an error: ";
+            $("#error").html(msg + xhr.status + " " + xhr.statusText);
+        }
+    });
+    $("#objectID").load("test.php", { 'choices[]': ["Jon", "Susan"] });
+    $("#feeds").load("feeds.php", { limit: 25 }, function () {
+        alert("The last 25 entries in the feed have been loaded");
+    });
+}
+
+function test_loadEvent() {
+    $('#book').load(function () { });
+    $('img.userIcon').load(function () {
+        if ($(this).height() > 100) {
+            $(this).addClass('bigImg');
+        }
+    });
+}
+
+function test_mousedown() {
+    $('#target').mousedown(function () {
+        alert('Handler for .mousedown() called.');
+    });
+    $('#other').click(function () {
+        $('#target').mousedown();
+    });
+}
+
+function test_mouseenter() {
+    $('#outer').mouseenter(function () {
+        $('#log').append('<div>Handler for .mouseenter() called.</div>');
+    });
+    $('#other').click(function () {
+        $('#outer').mouseenter();
+    });
+    var n = 0;
+    $("div.enterleave").mouseenter(function () {
+        $("p:first", this).text("mouse enter");
+        $("p:last", this).text(++n);
+    }).mouseleave(function () {
+        $("p:first", this).text("mouse leave");
+    });
+}
+
+function test_mouseleave() {
+    $('#outer').mouseleave(function () {
+        $('#log').append('<div>Handler for .mouseleave() called.</div>');
+    });
+    $('#other').click(function () {
+        $('#outer').mouseleave();
+    });
+    var i = 0;
+    $("div.overout").mouseover(function () {
+        $("p:first", this).text("mouse over");
+    }).mouseout(function () {
+        $("p:first", this).text("mouse out");
+        $("p:last", this).text(++i);
+    });
+    var n = 0;
+    $("div.enterleave").mouseenter(function () {
+        $("p:first", this).text("mouse enter");
+    }).mouseleave(function () {
+        $("p:first", this).text("mouse leave");
+        $("p:last", this).text(++n);
+    });
+}
+
+function test_mousemove() {
+    $("#target").mousemove(function (event) {
+        var msg = "Handler for .mousemove() called at ";
+        msg += event.pageX + ", " + event.pageY;
+        $("#log").append("<div>" + msg + "</div>");
+    });
+    $("#other").click(function () {
+        $("#target").mousemove();
+    });
+    $("div").mousemove(function (e) {
+        var pageCoords = "( " + e.pageX + ", " + e.pageY + " )";
+        var clientCoords = "( " + e.clientX + ", " + e.clientY + " )";
+        $("span:first").text("( e.pageX, e.pageY ) : " + pageCoords);
+        $("span:last").text("( e.clientX, e.clientY ) : " + clientCoords);
+    });
+}
+
+function test_mouseout() {
+    $('#outer').mouseout(function () {
+        $('#log').append('Handler for .mouseout() called.');
+    });
+    $('#other').click(function () {
+        $('#outer').mouseout();
+    });
+    var i = 0;
+    $("div.overout").mouseout(function () {
+        $("p:first", this).text("mouse out");
+        $("p:last", this).text(++i);
+    }).mouseover(function () {
+        $("p:first", this).text("mouse over");
+    });
+    var n = 0;
+    $("div.enterleave").bind("mouseenter", function () {
+        $("p:first", this).text("mouse enter");
+    }).bind("mouseleave", function () {
+        $("p:first", this).text("mouse leave");
+        $("p:last", this).text(++n);
+    });
+}
+
+function test_mouseup() {
+    $("p").mouseup(function () {
+        $(this).append('<span style="color:#F00;">Mouse up.</span>');
+    }).mousedown(function () {
+        $(this).append('<span style="color:#00F;">Mouse down.</span>');
+    });
+    $('#target').mouseup(function () {
+        alert('Handler for .mouseup() called.');
+    });
+    $('#other').click(function () {
+        $('#target').mouseup();
+    });
+    $("p").mouseup(function () {
+        $(this).append('<span style="color:#F00;">Mouse up.</span>');
+    }).mousedown(function () {
+        $(this).append('<span style="color:#00F;">Mouse down.</span>');
+    });
+}
+
+function test_mouseover() {
+    $('#outer').mouseover(function () {
+        $('#log').append('<div>Handler for .mouseover() called.</div>');
+    });
+    $('#other').click(function () {
+        $('#outer').mouseover();
+    });
+    var i = 0;
+    $("div.overout").mouseover(function () {
+        $("p:first", this).text("mouse over");
+        $("p:last", this).text(++i);
+    }).mouseout(function () {
+        $("p:first", this).text("mouse out");
+    });
+    var n = 0;
+    $("div.enterleave").mouseenter(function () {
+        n += 1;
+        $(this).find("span").text("mouse enter x " + n);
+    }).mouseleave(function () {
+        $(this).find("span").text("mouse leave");
+    });
+}
+
+function test_makeArray() {
+    var elems = document.getElementsByTagName("div");
+    var arr = jQuery.makeArray(elems);
+    arr.reverse();
+    $(arr).appendTo(document.body);
+    var obj = $('li');
+    var arr = $.makeArray(obj);
+    jQuery.isArray(arr) === true;
+}
+
+function test_map() {
+    $(':checkbox').map(function () {
+        return this.id;
+    }).get().join(',');
+    $("p").append($("input").map(function () {
+        return $(this).val();
+    }).get().join(", "));
+    var mappedItems = $("li").map(function (index) {
+        var replacement = $("<li>").text($(this).text()).get(0);
+        if (index == 0) {
+            $(replacement).text($(replacement).text().toUpperCase());
+        } else if (index == 1 || index == 3) {
+            replacement = null;
+        } else if (index == 2) {
+            replacement = [replacement, $("<li>").get(0)];
+            $(replacement[0]).append("<b> - A</b>");
+            $(replacement[1]).append("Extra <b> - B</b>");
+        }
+        return replacement;
+    });
+    $("#results").append(mappedItems);
+    var fakeArray = { "length": 1, 0: "Addy", 1: "Subtracty" };
+    var realArray = $.makeArray(fakeArray)
+    $.map(realArray, function (val, i) { });
+    var arr = ["a", "b", "c", "d", "e"];
+    $("div").text(arr.join(", "));
+    arr = jQuery.map(arr, function (n, i) {
+        return (n.toUpperCase() + i);
+    });
+    $("p").text(arr.join(", "));
+    arr = jQuery.map(arr, function (a) {
+        return a + a;
+    });
+    $("span").text(arr.join(", "));
+    $.map([0, 1, 2], function (n) {
+        return n + 4;
+    });
+    $.map([0, 1, 2], function (n) {
+        return n > 0 ? n + 1 : null;
+    });
+    $.map([0, 1, 2], function (n) {
+        return [n, n + 1];
+    });
+    var dimensions = { width: 10, height: 15, length: 20 };
+    dimensions = $.map(dimensions, function (value, index) {
+        return value * 2;
+    });
+    var dimensions = { width: 10, height: 15, length: 20 },
+    keys = $.map(dimensions, function (value, index) {
+        return index;
+    });
+    $.map([0, 1, 2, 3], function (a) {
+        return a * a;
+    });
+    $.map([0, 1, 52, 97], function (a) {
+        return (a > 50 ? a - 45 : null);
+    });
+    var array = [0, 1, 52, 97];
+    var array2 = $.map(array, function (a, index) {
+        return [a - 45, index];
+    });
+}
+
+function test_merge() {
+    var oldArray: any[];
+    var newArray = $.merge([], oldArray);
+    $.merge([0, 1, 2], [2, 3, 4]);
+    var first = ['a', 'b', 'c'];
+    var second = ['d', 'e', 'f'];
+    $.merge($.merge([], first), second);
+    var z = $.merge([0, 1, 2], ['a', 'b', 'c']);
+}
+
+function test_prop() {
+    var $input = $(this);
+    $("p").html(".attr('checked'): <b>" + $input.attr('checked') + "</b><br>"
+                + ".prop('checked'): <b>" + $input.prop('checked') + "</b><br>"
+                + ".is(':checked'): <b>" + $input.is(':checked')) + "</b>";
+    $("input").prop("disabled", false);
+    $("input").prop("checked", true);
+    $("input").val("someValue");
+    $("input[type='checkbox']").prop("checked", function (i, val) {
+        return !val;
+    });
+    $("input[type='checkbox']").prop({
+        disabled: true
+    });
+    var title: string = $('option:selected', this).prop('title');
+}
+
+
+function test_selector() {
+  var $main = $('#main');
+  var $mainDivs = $('div', $main);
+  return $mainDivs.selector == '#main div';
+}
+
+function test_text() {
+    var str = $("p:first").text();
+    $("p:last").html(str);
+    $('ul li').text(function (index) {
+        return 'item number ' + (index + 1);
+    });
+    $("p").text("<b>Some</b> new text.");
+}
+
+$('#item').click(function(e) {
+	if (e.ctrlKey) { console.log('control pressed'); }
+	if (e.altKey) { console.log('alt pressed'); }
+});
+
+function test_addBack() {
+    $('li.third-item').nextAll().addBack().css('background-color', 'red');
+
+    $("div.left, div.right").find("div, div > p").addClass("border");
+
+    // First Example
+    $("div.before-addback").find("p").addClass("background");
+
+    // Second Example
+    $("div.after-addback").find("p").addBack().addClass("background");
+}
+
+// http://api.jquery.com/jQuery.parseHTML/
+function test_parseHTML() {
+	var $log = $( "#log" ),
+		str = "hello, <b>my name is</b> jQuery.",
+		html = $.parseHTML( str ),
+		nodeNames = [];
+
+	// Append the parsed HTML
+	$log.append( html );
+
+	// Gather the parsed HTML's node names
+	$.each( html, function( i, el ) {
+		nodeNames[i] = "<li>" + el.nodeName + "</li>";
+	});
+
+	// Insert the node names
+	$log.append( "<h3>Node Names:</h3>" );
+	$( "<ol></ol>" )
+	  .append( nodeNames.join( "" ) )
+	  .appendTo( $log );
+}
+
+function test_EventIsNewable() {
+    var ev = new jQuery.Event('click');
+}
+
+function test_EventIsCallable() {
+    var ev = jQuery.Event('click');
+}
+
+$.when<any>($.ajax("/my/page.json")).then(a => a.asdf); // is type JQueryPromise<any>
+$.when($.ajax("/my/page.json")).then((a?,b?,c?) => a.asdf); // is type JQueryPromise<any>
+$.when("asdf", "jkl;").done((x,y) => x.length + y.length, (x,y) => x.length + y.length);
+
+var f1 = $.when("fetch"); // Is type JQueryPromise<string>
+var f2: JQueryPromise<string[]> = f1.then(s => [s, s]);
+var f3: JQueryPromise<number> = f2.then(v => 3);
+
+// ISSUE: https://github.com/borisyankov/DefinitelyTyped/issues/742
+// http://stackoverflow.com/questions/5392344/sending-multipart-formdata-with-jquery-ajax#answer-5976031
+$.ajax({
+    url: 'php/upload.php',
+    data: {},
+    cache: false,
+    contentType: false,
+    processData: false,
+    type: 'POST',
+    success: function (data) {
+        alert(data);
+    }
+});