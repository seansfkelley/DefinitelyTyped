--- conflicted
+++ resolved
@@ -1,13 +1,3 @@
-<<<<<<< HEAD
-///////////////////////////////////////////
-// Tests data initialisation
-///////////////////////////////////////////
-
-import turf = require("turf");
-
-var point1: GeoJSON.Feature<GeoJSON.Point> = {
-=======
-/// <reference path="turf.d.ts"/>
 import * as turf from '@turf/turf'
 // AGGREGATION
 import * as collect from '@turf/collect'
@@ -91,7 +81,6 @@
 const bbox = [0, 0, 10, 10]
 const properties = {pop: 3000}
 const point1: GeoJSON.Feature<GeoJSON.Point> = {
->>>>>>> 72d13c33
   "type": "Feature",
   "properties": {},
   "geometry": {
