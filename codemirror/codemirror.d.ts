--- conflicted
+++ resolved
@@ -1,1053 +1,1046 @@
-// Type definitions for CodeMirror
-// Project: https://github.com/marijnh/CodeMirror
-// Definitions by: mihailik <https://github.com/mihailik>
-// Definitions: https://github.com/borisyankov/DefinitelyTyped
-
-declare function CodeMirror(host: HTMLElement, options?: CodeMirror.EditorConfiguration): CodeMirror.Editor;
-declare function CodeMirror(callback: (host: HTMLElement) => void , options?: CodeMirror.EditorConfiguration): CodeMirror.Editor;
-
-declare module CodeMirror {
-    export var Doc : CodeMirror.DocConstructor;
-    export var Pos: CodeMirror.PositionConstructor;
-    export var Pass: any;
-
-    function fromTextArea(host: HTMLTextAreaElement, options?: EditorConfiguration): CodeMirror.EditorFromTextArea;
-
-    var version: string;
-
-    /** If you want to define extra methods in terms of the CodeMirror API, it is possible to use defineExtension.
-    This will cause the given value(usually a method) to be added to all CodeMirror instances created from then on. */
-    function defineExtension(name: string, value: any): void;
-
-    /** Like defineExtension, but the method will be added to the interface for Doc objects instead. */
-    function defineDocExtension(name: string, value: any): void;
-
-    /** Similarly, defineOption can be used to define new options for CodeMirror.
-    The updateFunc will be called with the editor instance and the new value when an editor is initialized,
-    and whenever the option is modified through setOption. */
-    function defineOption(name: string, default_: any, updateFunc: Function): void;
-
-    /** If your extention just needs to run some code whenever a CodeMirror instance is initialized, use CodeMirror.defineInitHook.
-    Give it a function as its only argument, and from then on, that function will be called (with the instance as argument)
-    whenever a new CodeMirror instance is initialized. */
-    function defineInitHook(func: Function): void;
-
-
-
-    function on(element: any, eventName: string, handler: Function): void;
-    function off(element: any, eventName: string, handler: Function): void;
-
-    /** Fired whenever a change occurs to the document. changeObj has a similar type as the object passed to the editor's "change" event,
-    but it never has a next property, because document change events are not batched (whereas editor change events are). */
-    function on(doc: Doc, eventName: 'change', handler: (instance: Doc, change: EditorChange) => void ): void;
-    function off(doc: Doc, eventName: 'change', handler: (instance: Doc, change: EditorChange) => void ): void;
-
-    /** See the description of the same event on editor instances. */
-    function on(doc: Doc, eventName: 'beforeChange', handler: (instance: Doc, change: EditorChangeCancellable) => void ): void;
-    function off(doc: Doc, eventName: 'beforeChange', handler: (instance: Doc, change: EditorChangeCancellable) => void ): void;
-
-    /** Fired whenever the cursor or selection in this document changes. */
-    function on(doc: Doc, eventName: 'cursorActivity', handler: (instance: CodeMirror.Editor) => void ): void;
-    function off(doc: Doc, eventName: 'cursorActivity', handler: (instance: CodeMirror.Editor) => void ): void;
-
-    /** Equivalent to the event by the same name as fired on editor instances. */
-    function on(doc: Doc, eventName: 'beforeSelectionChange', handler: (instance: CodeMirror.Editor, selection: { head: Position; anchor: Position; }) => void ): void;
-    function off(doc: Doc, eventName: 'beforeSelectionChange', handler: (instance: CodeMirror.Editor, selection: { head: Position; anchor: Position; }) => void ): void;
-
-    /** Will be fired when the line object is deleted. A line object is associated with the start of the line.
-    Mostly useful when you need to find out when your gutter markers on a given line are removed. */
-    function on(line: LineHandle, eventName: 'delete', handler: () => void ): void;
-    function off(line: LineHandle, eventName: 'delete', handler: () => void ): void;
-
-    /** Fires when the line's text content is changed in any way (but the line is not deleted outright).
-    The change object is similar to the one passed to change event on the editor object. */
-    function on(line: LineHandle, eventName: 'change', handler: (line: LineHandle, change: EditorChange) => void ): void;
-    function off(line: LineHandle, eventName: 'change', handler: (line: LineHandle, change: EditorChange) => void ): void;
-
-    /** Fired when the cursor enters the marked range. From this event handler, the editor state may be inspected but not modified,
-    with the exception that the range on which the event fires may be cleared. */
-    function on(marker: TextMarker, eventName: 'beforeCursorEnter', handler: () => void ): void;
-    function off(marker: TextMarker, eventName: 'beforeCursorEnter', handler: () => void ): void;
-
-    /** Fired when the range is cleared, either through cursor movement in combination with clearOnEnter or through a call to its clear() method.
-    Will only be fired once per handle. Note that deleting the range through text editing does not fire this event,
-    because an undo action might bring the range back into existence. */
-    function on(marker: TextMarker, eventName: 'clear', handler: () => void ): void;
-    function off(marker: TextMarker, eventName: 'clear', handler: () => void ): void;
-
-    /** Fired when the last part of the marker is removed from the document by editing operations. */
-    function on(marker: TextMarker, eventName: 'hide', handler: () => void ): void;
-    function off(marker: TextMarker, eventName: 'hide', handler: () => void ): void;
-
-    /** Fired when, after the marker was removed by editing, a undo operation brought the marker back. */
-    function on(marker: TextMarker, eventName: 'unhide', handler: () => void ): void;
-    function off(marker: TextMarker, eventName: 'unhide', handler: () => void ): void;
-
-    /** Fired whenever the editor re-adds the widget to the DOM. This will happen once right after the widget is added (if it is scrolled into view),
-    and then again whenever it is scrolled out of view and back in again, or when changes to the editor options
-    or the line the widget is on require the widget to be redrawn. */
-    function on(line: LineWidget, eventName: 'redraw', handler: () => void ): void;
-    function off(line: LineWidget, eventName: 'redraw', handler: () => void ): void;
-
-    /** Various CodeMirror-related objects emit events, which allow client code to react to various situations.
-    Handlers for such events can be registered with the on and off methods on the objects that the event fires on.
-    To fire your own events, use CodeMirror.signal(target, name, args...), where target is a non-DOM-node object. */
-    function signal(target: any, name: string, ...args: any[]): void;
-
-    interface Editor {
-
-        /** Tells you whether the editor currently has focus. */
-        hasFocus(): boolean;
-
-        /** Used to find the target position for horizontal cursor motion.start is a { line , ch } object,
-        amount an integer(may be negative), and unit one of the string "char", "column", or "word".
-        Will return a position that is produced by moving amount times the distance specified by unit.
-        When visually is true , motion in right - to - left text will be visual rather than logical.
-        When the motion was clipped by hitting the end or start of the document, the returned value will have a hitSide property set to true. */
-        findPosH(start: CodeMirror.Position, amount: number, unit: string, visually: boolean): { line: number; ch: number; hitSide?: boolean; };
-
-        /** Similar to findPosH , but used for vertical motion.unit may be "line" or "page".
-        The other arguments and the returned value have the same interpretation as they have in findPosH. */
-        findPosV(start: CodeMirror.Position, amount: number, unit: string): { line: number; ch: number; hitSide?: boolean; };
-
-
-        /** Change the configuration of the editor. option should the name of an option, and value should be a valid value for that option. */
-        setOption(option: string, value: any): void;
-
-        /** Retrieves the current value of the given option for this editor instance. */
-        getOption(option: string): any;
-
-        /** Attach an additional keymap to the editor.
-        This is mostly useful for add - ons that need to register some key handlers without trampling on the extraKeys option.
-        Maps added in this way have a higher precedence than the extraKeys and keyMap options, and between them,
-        the maps added earlier have a lower precedence than those added later, unless the bottom argument was passed,
-        in which case they end up below other keymaps added with this method. */
-        addKeyMap(map: any, bottom?: boolean): void;
-
-        /** Disable a keymap added with addKeyMap.Either pass in the keymap object itself , or a string,
-        which will be compared against the name property of the active keymaps. */
-        removeKeyMap(map: any): void;
-
-        /** Enable a highlighting overlay.This is a stateless mini - mode that can be used to add extra highlighting.
-        For example, the search add - on uses it to highlight the term that's currently being searched.
-        mode can be a mode spec or a mode object (an object with a token method). The options parameter is optional. If given, it should be an object.
-        Currently, only the opaque option is recognized. This defaults to off, but can be given to allow the overlay styling, when not null,
-        to override the styling of the base mode entirely, instead of the two being applied together. */
-        addOverlay(mode: any, options?: any): void;
-
-        /** Pass this the exact argument passed for the mode parameter to addOverlay to remove an overlay again. */
-        removeOverlay(mode: any): void;
-
-
-        /** Retrieve the currently active document from an editor. */
-        getDoc(): CodeMirror.Doc;
-
-        /** Attach a new document to the editor. Returns the old document, which is now no longer associated with an editor. */
-        swapDoc(doc: CodeMirror.Doc): CodeMirror.Doc;
-
-
-
-        /** Sets the gutter marker for the given gutter (identified by its CSS class, see the gutters option) to the given value.
-        Value can be either null, to clear the marker, or a DOM element, to set it. The DOM element will be shown in the specified gutter next to the specified line. */
-        setGutterMarker(line: any, gutterID: string, value: HTMLElement): CodeMirror.LineHandle;
-
-        /** Remove all gutter markers in the gutter with the given ID. */
-        clearGutter(gutterID: string): void;
-
-        /** Set a CSS class name for the given line.line can be a number or a line handle.
-        where determines to which element this class should be applied, can can be one of "text" (the text element, which lies in front of the selection),
-        "background"(a background element that will be behind the selection),
-        or "wrap" (the wrapper node that wraps all of the line's elements, including gutter elements).
-        class should be the name of the class to apply. */
-        addLineClass(line: any, where: string, _class_: string): CodeMirror.LineHandle;
-
-        /** Remove a CSS class from a line.line can be a line handle or number.
-        where should be one of "text", "background", or "wrap"(see addLineClass).
-        class can be left off to remove all classes for the specified node, or be a string to remove only a specific class. */
-        removeLineClass(line: any, where: string, class_: string): CodeMirror.LineHandle;
-
-        /** Returns the line number, text content, and marker status of the given line, which can be either a number or a line handle. */
-        lineInfo(line: any): {
-            line: any;
-            handle: any;
-            text: string;
-            /** Object mapping gutter IDs to marker elements. */
-            gutterMarks: any;
-            textClass: string;
-            bgClass: string;
-            wrapClass: string;
-            /** Array of line widgets attached to this line. */
-            widgets: any;
-        };
-
-        /** Puts node, which should be an absolutely positioned DOM node, into the editor, positioned right below the given { line , ch } position.
-        When scrollIntoView is true, the editor will ensure that the entire node is visible (if possible).
-        To remove the widget again, simply use DOM methods (move it somewhere else, or call removeChild on its parent). */
-        addWidget(pos: CodeMirror.Position, node: HTMLElement, scrollIntoView: boolean): void;
-
-        /** Adds a line widget, an element shown below a line, spanning the whole of the editor's width, and moving the lines below it downwards.
-        line should be either an integer or a line handle, and node should be a DOM node, which will be displayed below the given line.
-        options, when given, should be an object that configures the behavior of the widget.
-        Note that the widget node will become a descendant of nodes with CodeMirror-specific CSS classes, and those classes might in some cases affect it. */
-        addLineWidget(line: any, node: HTMLElement, options?: {
-            /** Whether the widget should cover the gutter. */
-            coverGutter: boolean;
-            /** Whether the widget should stay fixed in the face of horizontal scrolling. */
-            noHScroll: boolean;
-            /** Causes the widget to be placed above instead of below the text of the line. */
-            above: boolean;
-            /** When true, will cause the widget to be rendered even if the line it is associated with is hidden. */
-            showIfHidden: boolean;
-        }): CodeMirror.LineWidget;
-
-
-        /** Programatically set the size of the editor (overriding the applicable CSS rules).
-        width and height height can be either numbers(interpreted as pixels) or CSS units ("100%", for example).
-        You can pass null for either of them to indicate that that dimension should not be changed. */
-        setSize(width: any, height: any): void;
-
-        /** Scroll the editor to a given(pixel) position.Both arguments may be left as null or undefined to have no effect. */
-        scrollTo(x: number, y: number): void;
-
-        /** Get an { left , top , width , height , clientWidth , clientHeight } object that represents the current scroll position, the size of the scrollable area,
-        and the size of the visible area(minus scrollbars). */
-        getScrollInfo(): {
-            left: any;
-            top: any;
-            width: any;
-            height: any;
-            clientWidth: any;
-            clientHeight: any;
-        }
-
-        /** Scrolls the given element into view. pos is a { line , ch } position, referring to a given character, null, to refer to the cursor.
-        The margin parameter is optional. When given, it indicates the amount of pixels around the given area that should be made visible as well. */
-        scrollIntoView(pos: CodeMirror.Position, margin?: number): void;
-
-        /** Scrolls the given element into view. pos is a { left , top , right , bottom } object, in editor-local coordinates.
-        The margin parameter is optional. When given, it indicates the amount of pixels around the given area that should be made visible as well. */
-        scrollIntoView(pos: { left: number; top: number; right: number; bottom: number; }, margin: number): void;
-
-        /** Returns an { left , top , bottom } object containing the coordinates of the cursor position.
-        If mode is "local" , they will be relative to the top-left corner of the editable document.
-        If it is "page" or not given, they are relative to the top-left corner of the page.
-        where is a boolean indicating whether you want the start(true) or the end(false) of the selection. */
-        cursorCoords(where: boolean, mode: string): { left: number; top: number; bottom: number; };
-
-        /** Returns an { left , top , bottom } object containing the coordinates of the cursor position.
-        If mode is "local" , they will be relative to the top-left corner of the editable document.
-        If it is "page" or not given, they are relative to the top-left corner of the page.
-        where specifies the precise position at which you want to measure. */
-        cursorCoords(where: CodeMirror.Position, mode: string): { left: number; top: number; bottom: number; };
-
-        /** Returns the position and dimensions of an arbitrary character.pos should be a { line , ch } object.
-        This differs from cursorCoords in that it'll give the size of the whole character,
-        rather than just the position that the cursor would have when it would sit at that position. */
-        charCoords(pos: CodeMirror.Position, mode: string): { left: number; right: number; top: number; bottom: number; };
-
-        /** Given an { left , top } object , returns the { line , ch } position that corresponds to it.
-        The optional mode parameter determines relative to what the coordinates are interpreted. It may be "window" , "page"(the default) , or "local". */
-        coordsChar(object: { left: number; top: number; }, mode?: string): CodeMirror.Position;
-
-        /** Returns the line height of the default font for the editor. */
-        defaultTextHeight(): number;
-
-        /** Returns the pixel width of an 'x' in the default font for the editor.
-        (Note that for non - monospace fonts , this is mostly useless, and even for monospace fonts, non - ascii characters might have a different width). */
-        defaultCharWidth(): number;
-
-        /** Returns a { from , to } object indicating the start (inclusive) and end (exclusive) of the currently rendered part of the document.
-        In big documents, when most content is scrolled out of view, CodeMirror will only render the visible part, and a margin around it.
-        See also the viewportChange event. */
-        getViewport(): { from: number; to: number };
-
-        /** If your code does something to change the size of the editor element (window resizes are already listened for), or unhides it,
-        you should probably follow up by calling this method to ensure CodeMirror is still looking as intended. */
-        refresh(): void;
-
-
-        /** Retrieves information about the token the current mode found before the given position (a {line, ch} object). */
-        getTokenAt(pos: CodeMirror.Position): {
-            /** The character(on the given line) at which the token starts. */
-            start: number;
-            /** The character at which the token ends. */
-            end: number;
-            /** The token's string. */
-            string: string;
-            /** The token type the mode assigned to the token, such as "keyword" or "comment" (may also be null). */
-            type: string;
-            /** The mode's state at the end of this token. */
-            state: any;
-        };
-
-        /** Returns the mode's parser state, if any, at the end of the given line number.
-        If no line number is given, the state at the end of the document is returned.
-        This can be useful for storing parsing errors in the state, or getting other kinds of contextual information for a line. */
-        getStateAfter(line?: number): any;
-
-        /** CodeMirror internally buffers changes and only updates its DOM structure after it has finished performing some operation.
-        If you need to perform a lot of operations on a CodeMirror instance, you can call this method with a function argument.
-        It will call the function, buffering up all changes, and only doing the expensive update after the function returns.
-        This can be a lot faster. The return value from this method will be the return value of your function. */
-        operation<T>(fn: ()=> T): T;
-
-        /** Adjust the indentation of the given line.
-        The second argument (which defaults to "smart") may be one of:
-        "prev" Base indentation on the indentation of the previous line.
-        "smart" Use the mode's smart indentation if available, behave like "prev" otherwise.
-        "add" Increase the indentation of the line by one indent unit.
-        "subtract" Reduce the indentation of the line. */
-        indentLine(line: number, dir?: string): void;
-
-
-        /** Give the editor focus. */
-        focus(): void;
-
-        /** Returns the hidden textarea used to read input. */
-        getInputField(): HTMLTextAreaElement;
-
-        /** Returns the DOM node that represents the editor, and controls its size. Remove this from your tree to delete an editor instance. */
-        getWrapperElement(): HTMLElement;
-
-        /** Returns the DOM node that is responsible for the scrolling of the editor. */
-        getScrollerElement(): HTMLElement;
-
-        /** Fetches the DOM node that contains the editor gutters. */
-        getGutterElement(): HTMLElement;
-
-
-
-        /** Events are registered with the on method (and removed with the off method).
-        These are the events that fire on the instance object. The name of the event is followed by the arguments that will be passed to the handler.
-        The instance argument always refers to the editor instance. */
-        on(eventName: string, handler: (instance: CodeMirror.Editor) => void ): void;
-        off(eventName: string, handler: (instance: CodeMirror.Editor) => void ): void;
-
-        /** Fires every time the content of the editor is changed. */
-        on(eventName: 'change', handler: (instance: CodeMirror.Editor, change: CodeMirror.EditorChangeLinkedList) => void ): void;
-        off(eventName: 'change', handler: (instance: CodeMirror.Editor, change: CodeMirror.EditorChangeLinkedList) => void ): void;
-<<<<<<< HEAD
-
-=======
-
+// Type definitions for CodeMirror
+// Project: https://github.com/marijnh/CodeMirror
+// Definitions by: mihailik <https://github.com/mihailik>
+// Definitions: https://github.com/borisyankov/DefinitelyTyped
+
+declare function CodeMirror(host: HTMLElement, options?: CodeMirror.EditorConfiguration): CodeMirror.Editor;
+declare function CodeMirror(callback: (host: HTMLElement) => void , options?: CodeMirror.EditorConfiguration): CodeMirror.Editor;
+
+declare module CodeMirror {
+    export var Doc : CodeMirror.DocConstructor;
+    export var Pos: CodeMirror.PositionConstructor;
+    export var Pass: any;
+
+    function fromTextArea(host: HTMLTextAreaElement, options?: EditorConfiguration): CodeMirror.EditorFromTextArea;
+
+    var version: string;
+
+    /** If you want to define extra methods in terms of the CodeMirror API, it is possible to use defineExtension.
+    This will cause the given value(usually a method) to be added to all CodeMirror instances created from then on. */
+    function defineExtension(name: string, value: any): void;
+
+    /** Like defineExtension, but the method will be added to the interface for Doc objects instead. */
+    function defineDocExtension(name: string, value: any): void;
+
+    /** Similarly, defineOption can be used to define new options for CodeMirror.
+    The updateFunc will be called with the editor instance and the new value when an editor is initialized,
+    and whenever the option is modified through setOption. */
+    function defineOption(name: string, default_: any, updateFunc: Function): void;
+
+    /** If your extention just needs to run some code whenever a CodeMirror instance is initialized, use CodeMirror.defineInitHook.
+    Give it a function as its only argument, and from then on, that function will be called (with the instance as argument)
+    whenever a new CodeMirror instance is initialized. */
+    function defineInitHook(func: Function): void;
+
+
+
+    function on(element: any, eventName: string, handler: Function): void;
+    function off(element: any, eventName: string, handler: Function): void;
+
+    /** Fired whenever a change occurs to the document. changeObj has a similar type as the object passed to the editor's "change" event,
+    but it never has a next property, because document change events are not batched (whereas editor change events are). */
+    function on(doc: Doc, eventName: 'change', handler: (instance: Doc, change: EditorChange) => void ): void;
+    function off(doc: Doc, eventName: 'change', handler: (instance: Doc, change: EditorChange) => void ): void;
+
+    /** See the description of the same event on editor instances. */
+    function on(doc: Doc, eventName: 'beforeChange', handler: (instance: Doc, change: EditorChangeCancellable) => void ): void;
+    function off(doc: Doc, eventName: 'beforeChange', handler: (instance: Doc, change: EditorChangeCancellable) => void ): void;
+
+    /** Fired whenever the cursor or selection in this document changes. */
+    function on(doc: Doc, eventName: 'cursorActivity', handler: (instance: CodeMirror.Editor) => void ): void;
+    function off(doc: Doc, eventName: 'cursorActivity', handler: (instance: CodeMirror.Editor) => void ): void;
+
+    /** Equivalent to the event by the same name as fired on editor instances. */
+    function on(doc: Doc, eventName: 'beforeSelectionChange', handler: (instance: CodeMirror.Editor, selection: { head: Position; anchor: Position; }) => void ): void;
+    function off(doc: Doc, eventName: 'beforeSelectionChange', handler: (instance: CodeMirror.Editor, selection: { head: Position; anchor: Position; }) => void ): void;
+
+    /** Will be fired when the line object is deleted. A line object is associated with the start of the line.
+    Mostly useful when you need to find out when your gutter markers on a given line are removed. */
+    function on(line: LineHandle, eventName: 'delete', handler: () => void ): void;
+    function off(line: LineHandle, eventName: 'delete', handler: () => void ): void;
+
+    /** Fires when the line's text content is changed in any way (but the line is not deleted outright).
+    The change object is similar to the one passed to change event on the editor object. */
+    function on(line: LineHandle, eventName: 'change', handler: (line: LineHandle, change: EditorChange) => void ): void;
+    function off(line: LineHandle, eventName: 'change', handler: (line: LineHandle, change: EditorChange) => void ): void;
+
+    /** Fired when the cursor enters the marked range. From this event handler, the editor state may be inspected but not modified,
+    with the exception that the range on which the event fires may be cleared. */
+    function on(marker: TextMarker, eventName: 'beforeCursorEnter', handler: () => void ): void;
+    function off(marker: TextMarker, eventName: 'beforeCursorEnter', handler: () => void ): void;
+
+    /** Fired when the range is cleared, either through cursor movement in combination with clearOnEnter or through a call to its clear() method.
+    Will only be fired once per handle. Note that deleting the range through text editing does not fire this event,
+    because an undo action might bring the range back into existence. */
+    function on(marker: TextMarker, eventName: 'clear', handler: () => void ): void;
+    function off(marker: TextMarker, eventName: 'clear', handler: () => void ): void;
+
+    /** Fired when the last part of the marker is removed from the document by editing operations. */
+    function on(marker: TextMarker, eventName: 'hide', handler: () => void ): void;
+    function off(marker: TextMarker, eventName: 'hide', handler: () => void ): void;
+
+    /** Fired when, after the marker was removed by editing, a undo operation brought the marker back. */
+    function on(marker: TextMarker, eventName: 'unhide', handler: () => void ): void;
+    function off(marker: TextMarker, eventName: 'unhide', handler: () => void ): void;
+
+    /** Fired whenever the editor re-adds the widget to the DOM. This will happen once right after the widget is added (if it is scrolled into view),
+    and then again whenever it is scrolled out of view and back in again, or when changes to the editor options
+    or the line the widget is on require the widget to be redrawn. */
+    function on(line: LineWidget, eventName: 'redraw', handler: () => void ): void;
+    function off(line: LineWidget, eventName: 'redraw', handler: () => void ): void;
+
+    /** Various CodeMirror-related objects emit events, which allow client code to react to various situations.
+    Handlers for such events can be registered with the on and off methods on the objects that the event fires on.
+    To fire your own events, use CodeMirror.signal(target, name, args...), where target is a non-DOM-node object. */
+    function signal(target: any, name: string, ...args: any[]): void;
+
+    interface Editor {
+
+        /** Tells you whether the editor currently has focus. */
+        hasFocus(): boolean;
+
+        /** Used to find the target position for horizontal cursor motion.start is a { line , ch } object,
+        amount an integer(may be negative), and unit one of the string "char", "column", or "word".
+        Will return a position that is produced by moving amount times the distance specified by unit.
+        When visually is true , motion in right - to - left text will be visual rather than logical.
+        When the motion was clipped by hitting the end or start of the document, the returned value will have a hitSide property set to true. */
+        findPosH(start: CodeMirror.Position, amount: number, unit: string, visually: boolean): { line: number; ch: number; hitSide?: boolean; };
+
+        /** Similar to findPosH , but used for vertical motion.unit may be "line" or "page".
+        The other arguments and the returned value have the same interpretation as they have in findPosH. */
+        findPosV(start: CodeMirror.Position, amount: number, unit: string): { line: number; ch: number; hitSide?: boolean; };
+
+
+        /** Change the configuration of the editor. option should the name of an option, and value should be a valid value for that option. */
+        setOption(option: string, value: any): void;
+
+        /** Retrieves the current value of the given option for this editor instance. */
+        getOption(option: string): any;
+
+        /** Attach an additional keymap to the editor.
+        This is mostly useful for add - ons that need to register some key handlers without trampling on the extraKeys option.
+        Maps added in this way have a higher precedence than the extraKeys and keyMap options, and between them,
+        the maps added earlier have a lower precedence than those added later, unless the bottom argument was passed,
+        in which case they end up below other keymaps added with this method. */
+        addKeyMap(map: any, bottom?: boolean): void;
+
+        /** Disable a keymap added with addKeyMap.Either pass in the keymap object itself , or a string,
+        which will be compared against the name property of the active keymaps. */
+        removeKeyMap(map: any): void;
+
+        /** Enable a highlighting overlay.This is a stateless mini - mode that can be used to add extra highlighting.
+        For example, the search add - on uses it to highlight the term that's currently being searched.
+        mode can be a mode spec or a mode object (an object with a token method). The options parameter is optional. If given, it should be an object.
+        Currently, only the opaque option is recognized. This defaults to off, but can be given to allow the overlay styling, when not null,
+        to override the styling of the base mode entirely, instead of the two being applied together. */
+        addOverlay(mode: any, options?: any): void;
+
+        /** Pass this the exact argument passed for the mode parameter to addOverlay to remove an overlay again. */
+        removeOverlay(mode: any): void;
+
+
+        /** Retrieve the currently active document from an editor. */
+        getDoc(): CodeMirror.Doc;
+
+        /** Attach a new document to the editor. Returns the old document, which is now no longer associated with an editor. */
+        swapDoc(doc: CodeMirror.Doc): CodeMirror.Doc;
+
+
+
+        /** Sets the gutter marker for the given gutter (identified by its CSS class, see the gutters option) to the given value.
+        Value can be either null, to clear the marker, or a DOM element, to set it. The DOM element will be shown in the specified gutter next to the specified line. */
+        setGutterMarker(line: any, gutterID: string, value: HTMLElement): CodeMirror.LineHandle;
+
+        /** Remove all gutter markers in the gutter with the given ID. */
+        clearGutter(gutterID: string): void;
+
+        /** Set a CSS class name for the given line.line can be a number or a line handle.
+        where determines to which element this class should be applied, can can be one of "text" (the text element, which lies in front of the selection),
+        "background"(a background element that will be behind the selection),
+        or "wrap" (the wrapper node that wraps all of the line's elements, including gutter elements).
+        class should be the name of the class to apply. */
+        addLineClass(line: any, where: string, _class_: string): CodeMirror.LineHandle;
+
+        /** Remove a CSS class from a line.line can be a line handle or number.
+        where should be one of "text", "background", or "wrap"(see addLineClass).
+        class can be left off to remove all classes for the specified node, or be a string to remove only a specific class. */
+        removeLineClass(line: any, where: string, class_: string): CodeMirror.LineHandle;
+
+        /** Returns the line number, text content, and marker status of the given line, which can be either a number or a line handle. */
+        lineInfo(line: any): {
+            line: any;
+            handle: any;
+            text: string;
+            /** Object mapping gutter IDs to marker elements. */
+            gutterMarks: any;
+            textClass: string;
+            bgClass: string;
+            wrapClass: string;
+            /** Array of line widgets attached to this line. */
+            widgets: any;
+        };
+
+        /** Puts node, which should be an absolutely positioned DOM node, into the editor, positioned right below the given { line , ch } position.
+        When scrollIntoView is true, the editor will ensure that the entire node is visible (if possible).
+        To remove the widget again, simply use DOM methods (move it somewhere else, or call removeChild on its parent). */
+        addWidget(pos: CodeMirror.Position, node: HTMLElement, scrollIntoView: boolean): void;
+
+        /** Adds a line widget, an element shown below a line, spanning the whole of the editor's width, and moving the lines below it downwards.
+        line should be either an integer or a line handle, and node should be a DOM node, which will be displayed below the given line.
+        options, when given, should be an object that configures the behavior of the widget.
+        Note that the widget node will become a descendant of nodes with CodeMirror-specific CSS classes, and those classes might in some cases affect it. */
+        addLineWidget(line: any, node: HTMLElement, options?: {
+            /** Whether the widget should cover the gutter. */
+            coverGutter: boolean;
+            /** Whether the widget should stay fixed in the face of horizontal scrolling. */
+            noHScroll: boolean;
+            /** Causes the widget to be placed above instead of below the text of the line. */
+            above: boolean;
+            /** When true, will cause the widget to be rendered even if the line it is associated with is hidden. */
+            showIfHidden: boolean;
+        }): CodeMirror.LineWidget;
+
+
+        /** Programatically set the size of the editor (overriding the applicable CSS rules).
+        width and height height can be either numbers(interpreted as pixels) or CSS units ("100%", for example).
+        You can pass null for either of them to indicate that that dimension should not be changed. */
+        setSize(width: any, height: any): void;
+
+        /** Scroll the editor to a given(pixel) position.Both arguments may be left as null or undefined to have no effect. */
+        scrollTo(x: number, y: number): void;
+
+        /** Get an { left , top , width , height , clientWidth , clientHeight } object that represents the current scroll position, the size of the scrollable area,
+        and the size of the visible area(minus scrollbars). */
+        getScrollInfo(): {
+            left: any;
+            top: any;
+            width: any;
+            height: any;
+            clientWidth: any;
+            clientHeight: any;
+        }
+
+        /** Scrolls the given element into view. pos is a { line , ch } position, referring to a given character, null, to refer to the cursor.
+        The margin parameter is optional. When given, it indicates the amount of pixels around the given area that should be made visible as well. */
+        scrollIntoView(pos: CodeMirror.Position, margin?: number): void;
+
+        /** Scrolls the given element into view. pos is a { left , top , right , bottom } object, in editor-local coordinates.
+        The margin parameter is optional. When given, it indicates the amount of pixels around the given area that should be made visible as well. */
+        scrollIntoView(pos: { left: number; top: number; right: number; bottom: number; }, margin: number): void;
+
+        /** Returns an { left , top , bottom } object containing the coordinates of the cursor position.
+        If mode is "local" , they will be relative to the top-left corner of the editable document.
+        If it is "page" or not given, they are relative to the top-left corner of the page.
+        where is a boolean indicating whether you want the start(true) or the end(false) of the selection. */
+        cursorCoords(where: boolean, mode: string): { left: number; top: number; bottom: number; };
+
+        /** Returns an { left , top , bottom } object containing the coordinates of the cursor position.
+        If mode is "local" , they will be relative to the top-left corner of the editable document.
+        If it is "page" or not given, they are relative to the top-left corner of the page.
+        where specifies the precise position at which you want to measure. */
+        cursorCoords(where: CodeMirror.Position, mode: string): { left: number; top: number; bottom: number; };
+
+        /** Returns the position and dimensions of an arbitrary character.pos should be a { line , ch } object.
+        This differs from cursorCoords in that it'll give the size of the whole character,
+        rather than just the position that the cursor would have when it would sit at that position. */
+        charCoords(pos: CodeMirror.Position, mode: string): { left: number; right: number; top: number; bottom: number; };
+
+        /** Given an { left , top } object , returns the { line , ch } position that corresponds to it.
+        The optional mode parameter determines relative to what the coordinates are interpreted. It may be "window" , "page"(the default) , or "local". */
+        coordsChar(object: { left: number; top: number; }, mode?: string): CodeMirror.Position;
+
+        /** Returns the line height of the default font for the editor. */
+        defaultTextHeight(): number;
+
+        /** Returns the pixel width of an 'x' in the default font for the editor.
+        (Note that for non - monospace fonts , this is mostly useless, and even for monospace fonts, non - ascii characters might have a different width). */
+        defaultCharWidth(): number;
+
+        /** Returns a { from , to } object indicating the start (inclusive) and end (exclusive) of the currently rendered part of the document.
+        In big documents, when most content is scrolled out of view, CodeMirror will only render the visible part, and a margin around it.
+        See also the viewportChange event. */
+        getViewport(): { from: number; to: number };
+
+        /** If your code does something to change the size of the editor element (window resizes are already listened for), or unhides it,
+        you should probably follow up by calling this method to ensure CodeMirror is still looking as intended. */
+        refresh(): void;
+
+
+        /** Retrieves information about the token the current mode found before the given position (a {line, ch} object). */
+        getTokenAt(pos: CodeMirror.Position): {
+            /** The character(on the given line) at which the token starts. */
+            start: number;
+            /** The character at which the token ends. */
+            end: number;
+            /** The token's string. */
+            string: string;
+            /** The token type the mode assigned to the token, such as "keyword" or "comment" (may also be null). */
+            type: string;
+            /** The mode's state at the end of this token. */
+            state: any;
+        };
+
+        /** Returns the mode's parser state, if any, at the end of the given line number.
+        If no line number is given, the state at the end of the document is returned.
+        This can be useful for storing parsing errors in the state, or getting other kinds of contextual information for a line. */
+        getStateAfter(line?: number): any;
+
+        /** CodeMirror internally buffers changes and only updates its DOM structure after it has finished performing some operation.
+        If you need to perform a lot of operations on a CodeMirror instance, you can call this method with a function argument.
+        It will call the function, buffering up all changes, and only doing the expensive update after the function returns.
+        This can be a lot faster. The return value from this method will be the return value of your function. */
+        operation<T>(fn: ()=> T): T;
+
+        /** Adjust the indentation of the given line.
+        The second argument (which defaults to "smart") may be one of:
+        "prev" Base indentation on the indentation of the previous line.
+        "smart" Use the mode's smart indentation if available, behave like "prev" otherwise.
+        "add" Increase the indentation of the line by one indent unit.
+        "subtract" Reduce the indentation of the line. */
+        indentLine(line: number, dir?: string): void;
+
+
+        /** Give the editor focus. */
+        focus(): void;
+
+        /** Returns the hidden textarea used to read input. */
+        getInputField(): HTMLTextAreaElement;
+
+        /** Returns the DOM node that represents the editor, and controls its size. Remove this from your tree to delete an editor instance. */
+        getWrapperElement(): HTMLElement;
+
+        /** Returns the DOM node that is responsible for the scrolling of the editor. */
+        getScrollerElement(): HTMLElement;
+
+        /** Fetches the DOM node that contains the editor gutters. */
+        getGutterElement(): HTMLElement;
+
+
+
+        /** Events are registered with the on method (and removed with the off method).
+        These are the events that fire on the instance object. The name of the event is followed by the arguments that will be passed to the handler.
+        The instance argument always refers to the editor instance. */
+        on(eventName: string, handler: (instance: CodeMirror.Editor) => void ): void;
+        off(eventName: string, handler: (instance: CodeMirror.Editor) => void ): void;
+
+        /** Fires every time the content of the editor is changed. */
+        on(eventName: 'change', handler: (instance: CodeMirror.Editor, change: CodeMirror.EditorChangeLinkedList) => void ): void;
+        off(eventName: 'change', handler: (instance: CodeMirror.Editor, change: CodeMirror.EditorChangeLinkedList) => void ): void;
 
         /** Like the "change" event, but batched per operation, passing an
          * array containing all the changes that happened in the operation.
          * This event is fired after the operation finished, and display
          * changes it makes will trigger a new operation. */
-        on(eventName: 'changes', handler: (instance: CodeMirror.Editor, change: CodeMirror.EditorChangeLinkedList[]) => void ): void;
-        off(eventName: 'changes', handler: (instance: CodeMirror.Editor, change: CodeMirror.EditorChangeLinkedList[]) => void ): void;
-
-
-    
->>>>>>> 3e96a286
+        on(eventName: 'changes', handler: (instance: CodeMirror.Editor, change: CodeMirror.EditorChangeLinkedList[]) => void ): void;
+        off(eventName: 'changes', handler: (instance: CodeMirror.Editor, change: CodeMirror.EditorChangeLinkedList[]) => void ): void;
+
         /** This event is fired before a change is applied, and its handler may choose to modify or cancel the change.
-        The changeObj never has a next property, since this is fired for each individual change, and not batched per operation.
-        Note: you may not do anything from a "beforeChange" handler that would cause changes to the document or its visualization.
-        Doing so will, since this handler is called directly from the bowels of the CodeMirror implementation,
-        probably cause the editor to become corrupted. */
-        on(eventName: 'beforeChange', handler: (instance: CodeMirror.Editor, change: CodeMirror.EditorChangeCancellable) => void ): void;
-        off(eventName: 'beforeChange', handler: (instance: CodeMirror.Editor, change: CodeMirror.EditorChangeCancellable) => void ): void;
-
-        /** Will be fired when the cursor or selection moves, or any change is made to the editor content. */
-        on(eventName: 'cursorActivity', handler: (instance: CodeMirror.Editor) => void ): void;
-        off(eventName: 'cursorActivity', handler: (instance: CodeMirror.Editor) => void ): void;
-
-        /** This event is fired before the selection is moved. Its handler may modify the resulting selection head and anchor.
-        Handlers for this event have the same restriction as "beforeChange" handlers � they should not do anything to directly update the state of the editor. */
-        on(eventName: 'beforeSelectionChange', handler: (instance: CodeMirror.Editor, selection: { head: CodeMirror.Position; anchor: CodeMirror.Position; }) => void ): void;
-        off(eventName: 'beforeSelectionChange', handler: (instance: CodeMirror.Editor, selection: { head: CodeMirror.Position; anchor: CodeMirror.Position; }) => void ): void;
-
-        /** Fires whenever the view port of the editor changes (due to scrolling, editing, or any other factor).
-        The from and to arguments give the new start and end of the viewport. */
-        on(eventName: 'viewportChange', handler: (instance: CodeMirror.Editor, from: number, to: number) => void ): void;
-        off(eventName: 'viewportChange', handler: (instance: CodeMirror.Editor, from: number, to: number) => void ): void;
-
-        /** Fires when the editor gutter (the line-number area) is clicked. Will pass the editor instance as first argument,
-        the (zero-based) number of the line that was clicked as second argument, the CSS class of the gutter that was clicked as third argument,
-        and the raw mousedown event object as fourth argument. */
-        on(eventName: 'gutterClick', handler: (instance: CodeMirror.Editor, line: number, gutter: string, clickEvent: Event) => void ): void;
-        off(eventName: 'gutterClick', handler: (instance: CodeMirror.Editor, line: number, gutter: string, clickEvent: Event) => void ): void;
-
-        /** Fires whenever the editor is focused. */
-        on(eventName: 'focus', handler: (instance: CodeMirror.Editor) => void ): void;
-        off(eventName: 'focus', handler: (instance: CodeMirror.Editor) => void ): void;
-
-        /** Fires whenever the editor is unfocused. */
-        on(eventName: 'blur', handler: (instance: CodeMirror.Editor) => void ): void;
-        off(eventName: 'blur', handler: (instance: CodeMirror.Editor) => void ): void;
-
-        /** Fires when the editor is scrolled. */
-        on(eventName: 'scroll', handler: (instance: CodeMirror.Editor) => void ): void;
-        off(eventName: 'scroll', handler: (instance: CodeMirror.Editor) => void ): void;
-
-        /** Will be fired whenever CodeMirror updates its DOM display. */
-        on(eventName: 'update', handler: (instance: CodeMirror.Editor) => void ): void;
-        off(eventName: 'update', handler: (instance: CodeMirror.Editor) => void ): void;
-
-        /** Fired whenever a line is (re-)rendered to the DOM. Fired right after the DOM element is built, before it is added to the document.
-        The handler may mess with the style of the resulting element, or add event handlers, but should not try to change the state of the editor. */
-        on(eventName: 'renderLine', handler: (instance: CodeMirror.Editor, line: number, element: HTMLElement) => void ): void;
-        off(eventName: 'renderLine', handler: (instance: CodeMirror.Editor, line: number, element: HTMLElement) => void ): void;
-    }
-
-    interface EditorFromTextArea extends Editor {
-
-        /** Copy the content of the editor into the textarea. */
-        save(): void;
-
-        /** Remove the editor, and restore the original textarea (with the editor's current content). */
-        toTextArea(): void;
-
-        /** Returns the textarea that the instance was based on. */
-        getTextArea(): HTMLTextAreaElement;
-    }
-
-    interface DocConstructor {
-        new (text: string, mode?: any, firstLineNumber?: number, lineSep?: string): Doc;
-        (text: string, mode?: any, firstLineNumber?: number, lineSep?: string): Doc;
-    }
-
-    interface Doc {
-        /** Get the current editor content. You can pass it an optional argument to specify the string to be used to separate lines (defaults to "\n"). */
-        getValue(seperator?: string): string;
-
-        /** Set the editor content. */
-        setValue(content: string): void;
-
-        /** Get the text between the given points in the editor, which should be {line, ch} objects.
-        An optional third argument can be given to indicate the line separator string to use (defaults to "\n"). */
-        getRange(from: Position, to: CodeMirror.Position, seperator?: string): string;
-
-        /** Replace the part of the document between from and to with the given string.
-        from and to must be {line, ch} objects. to can be left off to simply insert the string at position from. */
-        replaceRange(replacement: string, from: CodeMirror.Position, to: CodeMirror.Position): void;
-
-        /** Get the content of line n. */
-        getLine(n: number): string;
-
-        /** Set the content of line n. */
-        setLine(n: number, text: string): void;
-
-        /** Remove the given line from the document. */
-        removeLine(n: number): void;
-
-        /** Get the number of lines in the editor. */
-        lineCount(): number;
-
-        /** Get the first line of the editor. This will usually be zero but for linked sub-views,
-        or documents instantiated with a non-zero first line, it might return other values. */
-        firstLine(): number;
-
-        /** Get the last line of the editor. This will usually be lineCount() - 1, but for linked sub-views, it might return other values. */
-        lastLine(): number;
-
-        /** Fetches the line handle for the given line number. */
-        getLineHandle(num: number): CodeMirror.LineHandle;
-
-        /** Given a line handle, returns the current position of that line (or null when it is no longer in the document). */
-        getLineNumber(handle: CodeMirror.LineHandle): number;
-
-        /** Iterate over the whole document, and call f for each line, passing the line handle.
-        This is a faster way to visit a range of line handlers than calling getLineHandle for each of them.
-        Note that line handles have a text property containing the line's content (as a string). */
-        eachLine(f: (line: CodeMirror.LineHandle) => void ): void;
-
-        /** Iterate over the range from start up to (not including) end, and call f for each line, passing the line handle.
-        This is a faster way to visit a range of line handlers than calling getLineHandle for each of them.
-        Note that line handles have a text property containing the line's content (as a string). */
-        eachLine(start: number, end: number, f: (line: CodeMirror.LineHandle) => void ): void;
-
-        /** Set the editor content as 'clean', a flag that it will retain until it is edited, and which will be set again when such an edit is undone again.
-        Useful to track whether the content needs to be saved. */
-        markClean(): void;
-
-        /** Returns whether the document is currently clean (not modified since initialization or the last call to markClean). */
-        isClean(): boolean;
-
-
-
-        /** Get the currently selected code. */
-        getSelection(): string;
-
-        /** Replace the selection with the given string. By default, the new selection will span the inserted text.
-        The optional collapse argument can be used to change this � passing "start" or "end" will collapse the selection to the start or end of the inserted text. */
-        replaceSelection(replacement: string, collapse?: string): void;
-
-        /** start is a an optional string indicating which end of the selection to return.
-        It may be "start" , "end" , "head"(the side of the selection that moves when you press shift + arrow),
-        or "anchor"(the fixed side of the selection).Omitting the argument is the same as passing "head".A { line , ch } object will be returned. */
-        getCursor(start?: string): CodeMirror.Position;
-
-        /** Return true if any text is selected. */
-        somethingSelected(): boolean;
-
-        /** Set the cursor position.You can either pass a single { line , ch } object , or the line and the character as two separate parameters. */
-        setCursor(pos: CodeMirror.Position): void;
-
-        /** Set the selection range.anchor and head should be { line , ch } objects.head defaults to anchor when not given. */
-        setSelection(anchor: CodeMirror.Position, head: CodeMirror.Position): void;
-
-        /** Similar to setSelection , but will, if shift is held or the extending flag is set,
-        move the head of the selection while leaving the anchor at its current place.
-        pos2 is optional , and can be passed to ensure a region (for example a word or paragraph) will end up selected
-        (in addition to whatever lies between that region and the current anchor). */
-        extendSelection(from: CodeMirror.Position, to?: CodeMirror.Position): void;
-
-        /** Sets or clears the 'extending' flag , which acts similar to the shift key,
-        in that it will cause cursor movement and calls to extendSelection to leave the selection anchor in place. */
-        setExtending(value: boolean): void;
-
-
-        /** Retrieve the editor associated with a document. May return null. */
-        getEditor(): CodeMirror.Editor;
-
-
-        /** Create an identical copy of the given doc. When copyHistory is true , the history will also be copied.Can not be called directly on an editor. */
-        copy(copyHistory: boolean): CodeMirror.Doc;
-
-        /** Create a new document that's linked to the target document. Linked documents will stay in sync (changes to one are also applied to the other) until unlinked. */
-        linkedDoc(options: {
-            /** When turned on, the linked copy will share an undo history with the original.
-            Thus, something done in one of the two can be undone in the other, and vice versa. */
-            sharedHist?: boolean;
-            from?: number;
-            /** Can be given to make the new document a subview of the original. Subviews only show a given range of lines.
-            Note that line coordinates inside the subview will be consistent with those of the parent,
-            so that for example a subview starting at line 10 will refer to its first line as line 10, not 0. */
-            to?: number;
-            /** By default, the new document inherits the mode of the parent. This option can be set to a mode spec to give it a different mode. */
-            mode: any;
-        }): CodeMirror.Doc;
-
-        /** Break the link between two documents. After calling this , changes will no longer propagate between the documents,
-        and, if they had a shared history, the history will become separate. */
-        unlinkDoc(doc: CodeMirror.Doc): void;
-
-        /** Will call the given function for all documents linked to the target document. It will be passed two arguments,
-        the linked document and a boolean indicating whether that document shares history with the target. */
-        iterLinkedDocs(fn: (doc: CodeMirror.Doc, sharedHist: boolean) => void ): void;
-
-        /** Undo one edit (if any undo events are stored). */
-        undo(): void;
-
-        /** Redo one undone edit. */
-        redo(): void;
-
-        /** Returns an object with {undo, redo } properties , both of which hold integers , indicating the amount of stored undo and redo operations. */
-        historySize(): { undo: number; redo: number; };
-
-        /** Clears the editor's undo history. */
-        clearHistory(): void;
-
-        /** Get a(JSON - serializeable) representation of the undo history. */
-        getHistory(): any;
-
-        /** Replace the editor's undo history with the one provided, which must be a value as returned by getHistory.
-        Note that this will have entirely undefined results if the editor content isn't also the same as it was when getHistory was called. */
-        setHistory(history: any): void;
-
-
-        /** Can be used to mark a range of text with a specific CSS class name. from and to should be { line , ch } objects. */
-        markText(from: CodeMirror.Position, to: CodeMirror.Position, options?: CodeMirror.TextMarkerOptions): TextMarker;
-
-        /** Inserts a bookmark, a handle that follows the text around it as it is being edited, at the given position.
-        A bookmark has two methods find() and clear(). The first returns the current position of the bookmark, if it is still in the document,
-        and the second explicitly removes the bookmark. */
-        setBookmark(pos: CodeMirror.Position, options?: {
-            /** Can be used to display a DOM node at the current location of the bookmark (analogous to the replacedWith option to markText). */
-            widget?: HTMLElement;
-
-            /** By default, text typed when the cursor is on top of the bookmark will end up to the right of the bookmark.
-            Set this option to true to make it go to the left instead. */
-            insertLeft?: boolean;
-        }): CodeMirror.TextMarker;
-
-        /** Returns an array of all the bookmarks and marked ranges found between the given positions. */
-        findMarks(from: CodeMirror.Position, to: CodeMirror.Position): TextMarker[];
-
-        /** Returns an array of all the bookmarks and marked ranges present at the given position. */
-        findMarksAt(pos: CodeMirror.Position): TextMarker[];
-
-        /** Returns an array containing all marked ranges in the document. */
-        getAllMarks(): CodeMirror.TextMarker[];
-
-
-        /** Gets the mode object for the editor. Note that this is distinct from getOption("mode"), which gives you the mode specification,
-        rather than the resolved, instantiated mode object. */
-        getMode(): any;
-
-        /** Calculates and returns a { line , ch } object for a zero-based index whose value is relative to the start of the editor's text.
-        If the index is out of range of the text then the returned object is clipped to start or end of the text respectively. */
-        posFromIndex(index: number): CodeMirror.Position;
-
-        /** The reverse of posFromIndex. */
-        indexFromPos(object: CodeMirror.Position): number;
-
-    }
-
-    interface LineHandle {
-        text: string;
-    }
-
-    interface TextMarker {
-        /** Remove the mark. */
-        clear(): void;
-
-        /** Returns a {from, to} object (both holding document positions), indicating the current position of the marked range,
-        or undefined if the marker is no longer in the document. */
-        find(): CodeMirror.Position;
-
-        /**  Returns an object representing the options for the marker. If copyWidget is given true, it will clone the value of the replacedWith option, if any. */
-        getOptions(copyWidget: boolean): CodeMirror.TextMarkerOptions;
-    }
-
-    interface LineWidget {
-        /** Removes the widget. */
-        clear(): void;
-
-        /** Call this if you made some change to the widget's DOM node that might affect its height.
-        It'll force CodeMirror to update the height of the line that contains the widget. */
-        changed(): void;
-    }
-
-    interface EditorChange {
-        /** Position (in the pre-change coordinate system) where the change started. */
-        from: CodeMirror.Position;
-        /** Position (in the pre-change coordinate system) where the change ended. */
-        to: CodeMirror.Position;
-        /** Array of strings representing the text that replaced the changed range (split by line). */
-        text: string[];
-        /**  Text that used to be between from and to, which is overwritten by this change. */
+        The changeObj never has a next property, since this is fired for each individual change, and not batched per operation.
+        Note: you may not do anything from a "beforeChange" handler that would cause changes to the document or its visualization.
+        Doing so will, since this handler is called directly from the bowels of the CodeMirror implementation,
+        probably cause the editor to become corrupted. */
+        on(eventName: 'beforeChange', handler: (instance: CodeMirror.Editor, change: CodeMirror.EditorChangeCancellable) => void ): void;
+        off(eventName: 'beforeChange', handler: (instance: CodeMirror.Editor, change: CodeMirror.EditorChangeCancellable) => void ): void;
+
+        /** Will be fired when the cursor or selection moves, or any change is made to the editor content. */
+        on(eventName: 'cursorActivity', handler: (instance: CodeMirror.Editor) => void ): void;
+        off(eventName: 'cursorActivity', handler: (instance: CodeMirror.Editor) => void ): void;
+
+        /** This event is fired before the selection is moved. Its handler may modify the resulting selection head and anchor.
+        Handlers for this event have the same restriction as "beforeChange" handlers � they should not do anything to directly update the state of the editor. */
+        on(eventName: 'beforeSelectionChange', handler: (instance: CodeMirror.Editor, selection: { head: CodeMirror.Position; anchor: CodeMirror.Position; }) => void ): void;
+        off(eventName: 'beforeSelectionChange', handler: (instance: CodeMirror.Editor, selection: { head: CodeMirror.Position; anchor: CodeMirror.Position; }) => void ): void;
+
+        /** Fires whenever the view port of the editor changes (due to scrolling, editing, or any other factor).
+        The from and to arguments give the new start and end of the viewport. */
+        on(eventName: 'viewportChange', handler: (instance: CodeMirror.Editor, from: number, to: number) => void ): void;
+        off(eventName: 'viewportChange', handler: (instance: CodeMirror.Editor, from: number, to: number) => void ): void;
+
+        /** Fires when the editor gutter (the line-number area) is clicked. Will pass the editor instance as first argument,
+        the (zero-based) number of the line that was clicked as second argument, the CSS class of the gutter that was clicked as third argument,
+        and the raw mousedown event object as fourth argument. */
+        on(eventName: 'gutterClick', handler: (instance: CodeMirror.Editor, line: number, gutter: string, clickEvent: Event) => void ): void;
+        off(eventName: 'gutterClick', handler: (instance: CodeMirror.Editor, line: number, gutter: string, clickEvent: Event) => void ): void;
+
+        /** Fires whenever the editor is focused. */
+        on(eventName: 'focus', handler: (instance: CodeMirror.Editor) => void ): void;
+        off(eventName: 'focus', handler: (instance: CodeMirror.Editor) => void ): void;
+
+        /** Fires whenever the editor is unfocused. */
+        on(eventName: 'blur', handler: (instance: CodeMirror.Editor) => void ): void;
+        off(eventName: 'blur', handler: (instance: CodeMirror.Editor) => void ): void;
+
+        /** Fires when the editor is scrolled. */
+        on(eventName: 'scroll', handler: (instance: CodeMirror.Editor) => void ): void;
+        off(eventName: 'scroll', handler: (instance: CodeMirror.Editor) => void ): void;
+
+        /** Will be fired whenever CodeMirror updates its DOM display. */
+        on(eventName: 'update', handler: (instance: CodeMirror.Editor) => void ): void;
+        off(eventName: 'update', handler: (instance: CodeMirror.Editor) => void ): void;
+
+        /** Fired whenever a line is (re-)rendered to the DOM. Fired right after the DOM element is built, before it is added to the document.
+        The handler may mess with the style of the resulting element, or add event handlers, but should not try to change the state of the editor. */
+        on(eventName: 'renderLine', handler: (instance: CodeMirror.Editor, line: number, element: HTMLElement) => void ): void;
+        off(eventName: 'renderLine', handler: (instance: CodeMirror.Editor, line: number, element: HTMLElement) => void ): void;
+    }
+
+    interface EditorFromTextArea extends Editor {
+
+        /** Copy the content of the editor into the textarea. */
+        save(): void;
+
+        /** Remove the editor, and restore the original textarea (with the editor's current content). */
+        toTextArea(): void;
+
+        /** Returns the textarea that the instance was based on. */
+        getTextArea(): HTMLTextAreaElement;
+    }
+
+    interface DocConstructor {
+        new (text: string, mode?: any, firstLineNumber?: number, lineSep?: string): Doc;
+        (text: string, mode?: any, firstLineNumber?: number, lineSep?: string): Doc;
+    }
+
+    interface Doc {
+        /** Get the current editor content. You can pass it an optional argument to specify the string to be used to separate lines (defaults to "\n"). */
+        getValue(seperator?: string): string;
+
+        /** Set the editor content. */
+        setValue(content: string): void;
+
+        /** Get the text between the given points in the editor, which should be {line, ch} objects.
+        An optional third argument can be given to indicate the line separator string to use (defaults to "\n"). */
+        getRange(from: Position, to: CodeMirror.Position, seperator?: string): string;
+
+        /** Replace the part of the document between from and to with the given string.
+        from and to must be {line, ch} objects. to can be left off to simply insert the string at position from. */
+        replaceRange(replacement: string, from: CodeMirror.Position, to: CodeMirror.Position): void;
+
+        /** Get the content of line n. */
+        getLine(n: number): string;
+
+        /** Set the content of line n. */
+        setLine(n: number, text: string): void;
+
+        /** Remove the given line from the document. */
+        removeLine(n: number): void;
+
+        /** Get the number of lines in the editor. */
+        lineCount(): number;
+
+        /** Get the first line of the editor. This will usually be zero but for linked sub-views,
+        or documents instantiated with a non-zero first line, it might return other values. */
+        firstLine(): number;
+
+        /** Get the last line of the editor. This will usually be lineCount() - 1, but for linked sub-views, it might return other values. */
+        lastLine(): number;
+
+        /** Fetches the line handle for the given line number. */
+        getLineHandle(num: number): CodeMirror.LineHandle;
+
+        /** Given a line handle, returns the current position of that line (or null when it is no longer in the document). */
+        getLineNumber(handle: CodeMirror.LineHandle): number;
+
+        /** Iterate over the whole document, and call f for each line, passing the line handle.
+        This is a faster way to visit a range of line handlers than calling getLineHandle for each of them.
+        Note that line handles have a text property containing the line's content (as a string). */
+        eachLine(f: (line: CodeMirror.LineHandle) => void ): void;
+
+        /** Iterate over the range from start up to (not including) end, and call f for each line, passing the line handle.
+        This is a faster way to visit a range of line handlers than calling getLineHandle for each of them.
+        Note that line handles have a text property containing the line's content (as a string). */
+        eachLine(start: number, end: number, f: (line: CodeMirror.LineHandle) => void ): void;
+
+        /** Set the editor content as 'clean', a flag that it will retain until it is edited, and which will be set again when such an edit is undone again.
+        Useful to track whether the content needs to be saved. */
+        markClean(): void;
+
+        /** Returns whether the document is currently clean (not modified since initialization or the last call to markClean). */
+        isClean(): boolean;
+
+
+
+        /** Get the currently selected code. */
+        getSelection(): string;
+
+        /** Replace the selection with the given string. By default, the new selection will span the inserted text.
+        The optional collapse argument can be used to change this � passing "start" or "end" will collapse the selection to the start or end of the inserted text. */
+        replaceSelection(replacement: string, collapse?: string): void;
+
+        /** start is a an optional string indicating which end of the selection to return.
+        It may be "start" , "end" , "head"(the side of the selection that moves when you press shift + arrow),
+        or "anchor"(the fixed side of the selection).Omitting the argument is the same as passing "head".A { line , ch } object will be returned. */
+        getCursor(start?: string): CodeMirror.Position;
+
+        /** Return true if any text is selected. */
+        somethingSelected(): boolean;
+
+        /** Set the cursor position.You can either pass a single { line , ch } object , or the line and the character as two separate parameters. */
+        setCursor(pos: CodeMirror.Position): void;
+
+        /** Set the selection range.anchor and head should be { line , ch } objects.head defaults to anchor when not given. */
+        setSelection(anchor: CodeMirror.Position, head: CodeMirror.Position): void;
+
+        /** Similar to setSelection , but will, if shift is held or the extending flag is set,
+        move the head of the selection while leaving the anchor at its current place.
+        pos2 is optional , and can be passed to ensure a region (for example a word or paragraph) will end up selected
+        (in addition to whatever lies between that region and the current anchor). */
+        extendSelection(from: CodeMirror.Position, to?: CodeMirror.Position): void;
+
+        /** Sets or clears the 'extending' flag , which acts similar to the shift key,
+        in that it will cause cursor movement and calls to extendSelection to leave the selection anchor in place. */
+        setExtending(value: boolean): void;
+
+
+        /** Retrieve the editor associated with a document. May return null. */
+        getEditor(): CodeMirror.Editor;
+
+
+        /** Create an identical copy of the given doc. When copyHistory is true , the history will also be copied.Can not be called directly on an editor. */
+        copy(copyHistory: boolean): CodeMirror.Doc;
+
+        /** Create a new document that's linked to the target document. Linked documents will stay in sync (changes to one are also applied to the other) until unlinked. */
+        linkedDoc(options: {
+            /** When turned on, the linked copy will share an undo history with the original.
+            Thus, something done in one of the two can be undone in the other, and vice versa. */
+            sharedHist?: boolean;
+            from?: number;
+            /** Can be given to make the new document a subview of the original. Subviews only show a given range of lines.
+            Note that line coordinates inside the subview will be consistent with those of the parent,
+            so that for example a subview starting at line 10 will refer to its first line as line 10, not 0. */
+            to?: number;
+            /** By default, the new document inherits the mode of the parent. This option can be set to a mode spec to give it a different mode. */
+            mode: any;
+        }): CodeMirror.Doc;
+
+        /** Break the link between two documents. After calling this , changes will no longer propagate between the documents,
+        and, if they had a shared history, the history will become separate. */
+        unlinkDoc(doc: CodeMirror.Doc): void;
+
+        /** Will call the given function for all documents linked to the target document. It will be passed two arguments,
+        the linked document and a boolean indicating whether that document shares history with the target. */
+        iterLinkedDocs(fn: (doc: CodeMirror.Doc, sharedHist: boolean) => void ): void;
+
+        /** Undo one edit (if any undo events are stored). */
+        undo(): void;
+
+        /** Redo one undone edit. */
+        redo(): void;
+
+        /** Returns an object with {undo, redo } properties , both of which hold integers , indicating the amount of stored undo and redo operations. */
+        historySize(): { undo: number; redo: number; };
+
+        /** Clears the editor's undo history. */
+        clearHistory(): void;
+
+        /** Get a(JSON - serializeable) representation of the undo history. */
+        getHistory(): any;
+
+        /** Replace the editor's undo history with the one provided, which must be a value as returned by getHistory.
+        Note that this will have entirely undefined results if the editor content isn't also the same as it was when getHistory was called. */
+        setHistory(history: any): void;
+
+
+        /** Can be used to mark a range of text with a specific CSS class name. from and to should be { line , ch } objects. */
+        markText(from: CodeMirror.Position, to: CodeMirror.Position, options?: CodeMirror.TextMarkerOptions): TextMarker;
+
+        /** Inserts a bookmark, a handle that follows the text around it as it is being edited, at the given position.
+        A bookmark has two methods find() and clear(). The first returns the current position of the bookmark, if it is still in the document,
+        and the second explicitly removes the bookmark. */
+        setBookmark(pos: CodeMirror.Position, options?: {
+            /** Can be used to display a DOM node at the current location of the bookmark (analogous to the replacedWith option to markText). */
+            widget?: HTMLElement;
+
+            /** By default, text typed when the cursor is on top of the bookmark will end up to the right of the bookmark.
+            Set this option to true to make it go to the left instead. */
+            insertLeft?: boolean;
+        }): CodeMirror.TextMarker;
+
+        /** Returns an array of all the bookmarks and marked ranges found between the given positions. */
+        findMarks(from: CodeMirror.Position, to: CodeMirror.Position): TextMarker[];
+
+        /** Returns an array of all the bookmarks and marked ranges present at the given position. */
+        findMarksAt(pos: CodeMirror.Position): TextMarker[];
+
+        /** Returns an array containing all marked ranges in the document. */
+        getAllMarks(): CodeMirror.TextMarker[];
+
+
+        /** Gets the mode object for the editor. Note that this is distinct from getOption("mode"), which gives you the mode specification,
+        rather than the resolved, instantiated mode object. */
+        getMode(): any;
+
+        /** Calculates and returns a { line , ch } object for a zero-based index whose value is relative to the start of the editor's text.
+        If the index is out of range of the text then the returned object is clipped to start or end of the text respectively. */
+        posFromIndex(index: number): CodeMirror.Position;
+
+        /** The reverse of posFromIndex. */
+        indexFromPos(object: CodeMirror.Position): number;
+
+    }
+
+    interface LineHandle {
+        text: string;
+    }
+
+    interface TextMarker {
+        /** Remove the mark. */
+        clear(): void;
+
+        /** Returns a {from, to} object (both holding document positions), indicating the current position of the marked range,
+        or undefined if the marker is no longer in the document. */
+        find(): CodeMirror.Position;
+
+        /**  Returns an object representing the options for the marker. If copyWidget is given true, it will clone the value of the replacedWith option, if any. */
+        getOptions(copyWidget: boolean): CodeMirror.TextMarkerOptions;
+    }
+
+    interface LineWidget {
+        /** Removes the widget. */
+        clear(): void;
+
+        /** Call this if you made some change to the widget's DOM node that might affect its height.
+        It'll force CodeMirror to update the height of the line that contains the widget. */
+        changed(): void;
+    }
+
+    interface EditorChange {
+        /** Position (in the pre-change coordinate system) where the change started. */
+        from: CodeMirror.Position;
+        /** Position (in the pre-change coordinate system) where the change ended. */
+        to: CodeMirror.Position;
+        /** Array of strings representing the text that replaced the changed range (split by line). */
+        text: string[];
+        /**  Text that used to be between from and to, which is overwritten by this change. */
         removed: string[];
-        /**  String representing the origin of the change event and wether it can be merged with history */
-        origin: string;
-    }
-
-    interface EditorChangeLinkedList extends CodeMirror.EditorChange {
-        /** Points to another change object (which may point to another, etc). */
-        next?: CodeMirror.EditorChangeLinkedList;
-    }
-
-    interface EditorChangeCancellable extends CodeMirror.EditorChange {
-        /** may be used to modify the change. All three arguments to update are optional, and can be left off to leave the existing value for that field intact. */
-        update(from?: CodeMirror.Position, to?: CodeMirror.Position, text?: string): void;
-
-        cancel(): void;
-    }
-
-    interface PositionConstructor {
-        new (line: number, ch: number): Position;
-        (line: number, ch: number): Position;
-    }
-
-    interface Position {
-        ch: number;
-        line: number;
-    }
-
-    interface EditorConfiguration {
-        /** string| The starting value of the editor. Can be a string, or a document object. */
-        value?: any;
-
-        /** string|object. The mode to use. When not given, this will default to the first mode that was loaded.
-        It may be a string, which either simply names the mode or is a MIME type associated with the mode.
-        Alternatively, it may be an object containing configuration options for the mode,
-        with a name property that names the mode (for example {name: "javascript", json: true}). */
-        mode?: any;
-
-        /** The theme to style the editor with. You must make sure the CSS file defining the corresponding .cm-s-[name] styles is loaded.
-        The default is "default". */
-        theme?: string;
-
-        /** How many spaces a block (whatever that means in the edited language) should be indented. The default is 2. */
-        indentUnit?: number;
-
-        /** Whether to use the context-sensitive indentation that the mode provides (or just indent the same as the line before). Defaults to true. */
-        smartIndent?: boolean;
-
-        /** The width of a tab character. Defaults to 4. */
-        tabSize?: number;
-
-        /** Whether, when indenting, the first N*tabSize spaces should be replaced by N tabs. Default is false. */
-        indentWithTabs?: boolean;
-
-        /** Configures whether the editor should re-indent the current line when a character is typed
-        that might change its proper indentation (only works if the mode supports indentation). Default is true. */
-        electricChars?: boolean;
-
-        /** Determines whether horizontal cursor movement through right-to-left (Arabic, Hebrew) text
-        is visual (pressing the left arrow moves the cursor left)
-        or logical (pressing the left arrow moves to the next lower index in the string, which is visually right in right-to-left text).
-        The default is false on Windows, and true on other platforms. */
-        rtlMoveVisually?: boolean;
-
-        /** Configures the keymap to use. The default is "default", which is the only keymap defined in codemirror.js itself.
-        Extra keymaps are found in the keymap directory. See the section on keymaps for more information. */
-        keyMap?: string;
-
-        /** Can be used to specify extra keybindings for the editor, alongside the ones defined by keyMap. Should be either null, or a valid keymap value. */
-        extraKeys?: any;
-
-        /** Whether CodeMirror should scroll or wrap for long lines. Defaults to false (scroll). */
-        lineWrapping?: boolean;
-
-        /** Whether to show line numbers to the left of the editor. */
-        lineNumbers?: boolean;
-
-        /** At which number to start counting lines. Default is 1. */
-        firstLineNumber?: number;
-
-        /** A function used to format line numbers. The function is passed the line number, and should return a string that will be shown in the gutter. */
-        lineNumberFormatter?: (line: number) => string;
-
-        /** Can be used to add extra gutters (beyond or instead of the line number gutter).
-        Should be an array of CSS class names, each of which defines a width (and optionally a background),
-        and which will be used to draw the background of the gutters.
-        May include the CodeMirror-linenumbers class, in order to explicitly set the position of the line number gutter
-        (it will default to be to the right of all other gutters). These class names are the keys passed to setGutterMarker. */
-        gutters?: string[];
-
-        /** Determines whether the gutter scrolls along with the content horizontally (false)
-        or whether it stays fixed during horizontal scrolling (true, the default). */
-        fixedGutter?: boolean;
-
-        /** boolean|string. This disables editing of the editor content by the user. If the special value "nocursor" is given (instead of simply true), focusing of the editor is also disallowed. */
-        readOnly?: any;
-
-        /**Whether the cursor should be drawn when a selection is active. Defaults to false. */
-        showCursorWhenSelecting?: boolean;
-
-        /** The maximum number of undo levels that the editor stores. Defaults to 40. */
-        undoDepth?: number;
-
-        /** The period of inactivity (in milliseconds) that will cause a new history event to be started when typing or deleting. Defaults to 500. */
-        historyEventDelay?: number;
-
-        /** The tab index to assign to the editor. If not given, no tab index will be assigned. */
-        tabindex?: number;
-
-        /** Can be used to make CodeMirror focus itself on initialization. Defaults to off.
-        When fromTextArea is used, and no explicit value is given for this option, it will be set to true when either the source textarea is focused,
-        or it has an autofocus attribute and no other element is focused. */
-        autofocus?: boolean;
-
-        /** Controls whether drag-and - drop is enabled. On by default. */
-        dragDrop?: boolean;
-
-        /** When given , this will be called when the editor is handling a dragenter , dragover , or drop event.
-        It will be passed the editor instance and the event object as arguments.
-        The callback can choose to handle the event itself , in which case it should return true to indicate that CodeMirror should not do anything further. */
-        onDragEvent?: (instance: CodeMirror.Editor, event: Event) => boolean;
-
-        /** This provides a rather low - level hook into CodeMirror's key handling.
-        If provided, this function will be called on every keydown, keyup, and keypress event that CodeMirror captures.
-        It will be passed two arguments, the editor instance and the key event.
-        This key event is pretty much the raw key event, except that a stop() method is always added to it.
-        You could feed it to, for example, jQuery.Event to further normalize it.
-        This function can inspect the key event, and handle it if it wants to.
-        It may return true to tell CodeMirror to ignore the event.
-        Be wary that, on some browsers, stopping a keydown does not stop the keypress from firing, whereas on others it does.
-        If you respond to an event, you should probably inspect its type property and only do something when it is keydown
-        (or keypress for actions that need character data). */
-        onKeyEvent?: (instance: CodeMirror.Editor, event: Event) => boolean;
-
-        /** Half - period in milliseconds used for cursor blinking. The default blink rate is 530ms. */
-        cursorBlinkRate?: number;
-
-        /** Determines the height of the cursor. Default is 1 , meaning it spans the whole height of the line.
-        For some fonts (and by some tastes) a smaller height (for example 0.85),
-        which causes the cursor to not reach all the way to the bottom of the line, looks better */
-        cursorHeight?: number;
-
-        /** Highlighting is done by a pseudo background - thread that will work for workTime milliseconds,
-        and then use timeout to sleep for workDelay milliseconds.
-        The defaults are 200 and 300, you can change these options to make the highlighting more or less aggressive. */
-        workTime?: number;
-
-        /** See workTime. */
-        workDelay?: number;
-
-        /** Indicates how quickly CodeMirror should poll its input textarea for changes(when focused).
-        Most input is captured by events, but some things, like IME input on some browsers, don't generate events that allow CodeMirror to properly detect it.
-        Thus, it polls. Default is 100 milliseconds. */
-        pollInterval?: number
-
-        /** By default, CodeMirror will combine adjacent tokens into a single span if they have the same class.
-        This will result in a simpler DOM tree, and thus perform better. With some kinds of styling(such as rounded corners),
-        this will change the way the document looks. You can set this option to false to disable this behavior. */
-        flattenSpans?: boolean;
-
-        /** When highlighting long lines, in order to stay responsive, the editor will give up and simply style
-        the rest of the line as plain text when it reaches a certain position. The default is 10000.
-        You can set this to Infinity to turn off this behavior. */
-        maxHighlightLength?: number;
-
-        /** Specifies the amount of lines that are rendered above and below the part of the document that's currently scrolled into view.
-        This affects the amount of updates needed when scrolling, and the amount of work that such an update does.
-        You should usually leave it at its default, 10. Can be set to Infinity to make sure the whole document is always rendered,
-        and thus the browser's text search works on it. This will have bad effects on performance of big documents. */
+        /**  String representing the origin of the change event and wether it can be merged with history */
+        origin: string;
+    }
+
+    interface EditorChangeLinkedList extends CodeMirror.EditorChange {
+        /** Points to another change object (which may point to another, etc). */
+        next?: CodeMirror.EditorChangeLinkedList;
+    }
+
+    interface EditorChangeCancellable extends CodeMirror.EditorChange {
+        /** may be used to modify the change. All three arguments to update are optional, and can be left off to leave the existing value for that field intact. */
+        update(from?: CodeMirror.Position, to?: CodeMirror.Position, text?: string): void;
+
+        cancel(): void;
+    }
+
+    interface PositionConstructor {
+        new (line: number, ch: number): Position;
+        (line: number, ch: number): Position;
+    }
+
+    interface Position {
+        ch: number;
+        line: number;
+    }
+
+    interface EditorConfiguration {
+        /** string| The starting value of the editor. Can be a string, or a document object. */
+        value?: any;
+
+        /** string|object. The mode to use. When not given, this will default to the first mode that was loaded.
+        It may be a string, which either simply names the mode or is a MIME type associated with the mode.
+        Alternatively, it may be an object containing configuration options for the mode,
+        with a name property that names the mode (for example {name: "javascript", json: true}). */
+        mode?: any;
+
+        /** The theme to style the editor with. You must make sure the CSS file defining the corresponding .cm-s-[name] styles is loaded.
+        The default is "default". */
+        theme?: string;
+
+        /** How many spaces a block (whatever that means in the edited language) should be indented. The default is 2. */
+        indentUnit?: number;
+
+        /** Whether to use the context-sensitive indentation that the mode provides (or just indent the same as the line before). Defaults to true. */
+        smartIndent?: boolean;
+
+        /** The width of a tab character. Defaults to 4. */
+        tabSize?: number;
+
+        /** Whether, when indenting, the first N*tabSize spaces should be replaced by N tabs. Default is false. */
+        indentWithTabs?: boolean;
+
+        /** Configures whether the editor should re-indent the current line when a character is typed
+        that might change its proper indentation (only works if the mode supports indentation). Default is true. */
+        electricChars?: boolean;
+
+        /** Determines whether horizontal cursor movement through right-to-left (Arabic, Hebrew) text
+        is visual (pressing the left arrow moves the cursor left)
+        or logical (pressing the left arrow moves to the next lower index in the string, which is visually right in right-to-left text).
+        The default is false on Windows, and true on other platforms. */
+        rtlMoveVisually?: boolean;
+
+        /** Configures the keymap to use. The default is "default", which is the only keymap defined in codemirror.js itself.
+        Extra keymaps are found in the keymap directory. See the section on keymaps for more information. */
+        keyMap?: string;
+
+        /** Can be used to specify extra keybindings for the editor, alongside the ones defined by keyMap. Should be either null, or a valid keymap value. */
+        extraKeys?: any;
+
+        /** Whether CodeMirror should scroll or wrap for long lines. Defaults to false (scroll). */
+        lineWrapping?: boolean;
+
+        /** Whether to show line numbers to the left of the editor. */
+        lineNumbers?: boolean;
+
+        /** At which number to start counting lines. Default is 1. */
+        firstLineNumber?: number;
+
+        /** A function used to format line numbers. The function is passed the line number, and should return a string that will be shown in the gutter. */
+        lineNumberFormatter?: (line: number) => string;
+
+        /** Can be used to add extra gutters (beyond or instead of the line number gutter).
+        Should be an array of CSS class names, each of which defines a width (and optionally a background),
+        and which will be used to draw the background of the gutters.
+        May include the CodeMirror-linenumbers class, in order to explicitly set the position of the line number gutter
+        (it will default to be to the right of all other gutters). These class names are the keys passed to setGutterMarker. */
+        gutters?: string[];
+
+        /** Determines whether the gutter scrolls along with the content horizontally (false)
+        or whether it stays fixed during horizontal scrolling (true, the default). */
+        fixedGutter?: boolean;
+
+        /** boolean|string. This disables editing of the editor content by the user. If the special value "nocursor" is given (instead of simply true), focusing of the editor is also disallowed. */
+        readOnly?: any;
+
+        /**Whether the cursor should be drawn when a selection is active. Defaults to false. */
+        showCursorWhenSelecting?: boolean;
+
+        /** The maximum number of undo levels that the editor stores. Defaults to 40. */
+        undoDepth?: number;
+
+        /** The period of inactivity (in milliseconds) that will cause a new history event to be started when typing or deleting. Defaults to 500. */
+        historyEventDelay?: number;
+
+        /** The tab index to assign to the editor. If not given, no tab index will be assigned. */
+        tabindex?: number;
+
+        /** Can be used to make CodeMirror focus itself on initialization. Defaults to off.
+        When fromTextArea is used, and no explicit value is given for this option, it will be set to true when either the source textarea is focused,
+        or it has an autofocus attribute and no other element is focused. */
+        autofocus?: boolean;
+
+        /** Controls whether drag-and - drop is enabled. On by default. */
+        dragDrop?: boolean;
+
+        /** When given , this will be called when the editor is handling a dragenter , dragover , or drop event.
+        It will be passed the editor instance and the event object as arguments.
+        The callback can choose to handle the event itself , in which case it should return true to indicate that CodeMirror should not do anything further. */
+        onDragEvent?: (instance: CodeMirror.Editor, event: Event) => boolean;
+
+        /** This provides a rather low - level hook into CodeMirror's key handling.
+        If provided, this function will be called on every keydown, keyup, and keypress event that CodeMirror captures.
+        It will be passed two arguments, the editor instance and the key event.
+        This key event is pretty much the raw key event, except that a stop() method is always added to it.
+        You could feed it to, for example, jQuery.Event to further normalize it.
+        This function can inspect the key event, and handle it if it wants to.
+        It may return true to tell CodeMirror to ignore the event.
+        Be wary that, on some browsers, stopping a keydown does not stop the keypress from firing, whereas on others it does.
+        If you respond to an event, you should probably inspect its type property and only do something when it is keydown
+        (or keypress for actions that need character data). */
+        onKeyEvent?: (instance: CodeMirror.Editor, event: Event) => boolean;
+
+        /** Half - period in milliseconds used for cursor blinking. The default blink rate is 530ms. */
+        cursorBlinkRate?: number;
+
+        /** Determines the height of the cursor. Default is 1 , meaning it spans the whole height of the line.
+        For some fonts (and by some tastes) a smaller height (for example 0.85),
+        which causes the cursor to not reach all the way to the bottom of the line, looks better */
+        cursorHeight?: number;
+
+        /** Highlighting is done by a pseudo background - thread that will work for workTime milliseconds,
+        and then use timeout to sleep for workDelay milliseconds.
+        The defaults are 200 and 300, you can change these options to make the highlighting more or less aggressive. */
+        workTime?: number;
+
+        /** See workTime. */
+        workDelay?: number;
+
+        /** Indicates how quickly CodeMirror should poll its input textarea for changes(when focused).
+        Most input is captured by events, but some things, like IME input on some browsers, don't generate events that allow CodeMirror to properly detect it.
+        Thus, it polls. Default is 100 milliseconds. */
+        pollInterval?: number
+
+        /** By default, CodeMirror will combine adjacent tokens into a single span if they have the same class.
+        This will result in a simpler DOM tree, and thus perform better. With some kinds of styling(such as rounded corners),
+        this will change the way the document looks. You can set this option to false to disable this behavior. */
+        flattenSpans?: boolean;
+
+        /** When highlighting long lines, in order to stay responsive, the editor will give up and simply style
+        the rest of the line as plain text when it reaches a certain position. The default is 10000.
+        You can set this to Infinity to turn off this behavior. */
+        maxHighlightLength?: number;
+
+        /** Specifies the amount of lines that are rendered above and below the part of the document that's currently scrolled into view.
+        This affects the amount of updates needed when scrolling, and the amount of work that such an update does.
+        You should usually leave it at its default, 10. Can be set to Infinity to make sure the whole document is always rendered,
+        and thus the browser's text search works on it. This will have bad effects on performance of big documents. */
         viewportMargin?: number;
 
         /** Optional lint configuration to be used in conjunction with CodeMirror's linter addon. */
-        lint?: LintOptions;
-    }
-
-    interface TextMarkerOptions {
-        /** Assigns a CSS class to the marked stretch of text. */
-        className?: string;
-
-        /** Determines whether text inserted on the left of the marker will end up inside or outside of it. */
-        inclusiveLeft?: boolean;
-
-        /** Like inclusiveLeft , but for the right side. */
-        inclusiveRight?: boolean;
-
+        lint?: LintOptions;
+    }
+
+    interface TextMarkerOptions {
+        /** Assigns a CSS class to the marked stretch of text. */
+        className?: string;
+
+        /** Determines whether text inserted on the left of the marker will end up inside or outside of it. */
+        inclusiveLeft?: boolean;
+
+        /** Like inclusiveLeft , but for the right side. */
+        inclusiveRight?: boolean;
+
         /** Atomic ranges act as a single unit when cursor movement is concerned — i.e. it is impossible to place the cursor inside of them.
         In atomic ranges, inclusiveLeft and inclusiveRight have a different meaning — they will prevent the cursor from being placed
-        respectively directly before and directly after the range. */
-        atomic?: boolean;
-
-        /** Collapsed ranges do not show up in the display.Setting a range to be collapsed will automatically make it atomic. */
-        collapsed?: boolean;
-
-        /** When enabled, will cause the mark to clear itself whenever the cursor enters its range.
-        This is mostly useful for text - replacement widgets that need to 'snap open' when the user tries to edit them.
-        The "clear" event fired on the range handle can be used to be notified when this happens. */
-        clearOnEnter?: boolean;
+        respectively directly before and directly after the range. */
+        atomic?: boolean;
+
+        /** Collapsed ranges do not show up in the display.Setting a range to be collapsed will automatically make it atomic. */
+        collapsed?: boolean;
+
+        /** When enabled, will cause the mark to clear itself whenever the cursor enters its range.
+        This is mostly useful for text - replacement widgets that need to 'snap open' when the user tries to edit them.
+        The "clear" event fired on the range handle can be used to be notified when this happens. */
+        clearOnEnter?: boolean;
 
         /** Determines whether the mark is automatically cleared when it becomes empty. Default is true. */
         clearWhenEmpty?: boolean;
-
-        /** Use a given node to display this range.Implies both collapsed and atomic.
-        The given DOM node must be an inline element(as opposed to a block element). */
-        replacedWith?: HTMLElement;
+
+        /** Use a given node to display this range.Implies both collapsed and atomic.
+        The given DOM node must be an inline element(as opposed to a block element). */
+        replacedWith?: HTMLElement;
 
         /** When replacedWith is given, this determines whether the editor will
          * capture mouse and drag events occurring in this widget. Default is
          * false—the events will be left alone for the default browser handler,
          * or specific handlers on the widget, to capture. */
         handleMouseEvents?: boolean;
-
-        /** A read - only span can, as long as it is not cleared, not be modified except by calling setValue to reset the whole document.
-        Note: adding a read - only span currently clears the undo history of the editor,
-        because existing undo events being partially nullified by read - only spans would corrupt the history (in the current implementation). */
-        readOnly?: boolean;
-
-        /** When set to true (default is false), adding this marker will create an event in the undo history that can be individually undone(clearing the marker). */
-        addToHistory?: boolean;
-
-        /** Can be used to specify an extra CSS class to be applied to the leftmost span that is part of the marker. */
-        startStyle?: string;
-
-        /** Equivalent to startStyle, but for the rightmost span. */
-        endStyle?: string;
+
+        /** A read - only span can, as long as it is not cleared, not be modified except by calling setValue to reset the whole document.
+        Note: adding a read - only span currently clears the undo history of the editor,
+        because existing undo events being partially nullified by read - only spans would corrupt the history (in the current implementation). */
+        readOnly?: boolean;
+
+        /** When set to true (default is false), adding this marker will create an event in the undo history that can be individually undone(clearing the marker). */
+        addToHistory?: boolean;
+
+        /** Can be used to specify an extra CSS class to be applied to the leftmost span that is part of the marker. */
+        startStyle?: string;
+
+        /** Equivalent to startStyle, but for the rightmost span. */
+        endStyle?: string;
 
         /** A string of CSS to be applied to the covered text. For example "color: #fe3". */
         css?: string;
 
         /** When given, will give the nodes created for this span a HTML title attribute with the given value. */
         title?: string;
-
-        /** When the target document is linked to other documents, you can set shared to true to make the marker appear in all documents.
-        By default, a marker appears only in its target document. */
-        shared?: boolean;
-    }
-
-    interface StringStream {
-        lastColumnPos: number;
-        lastColumnValue: number;
-        lineStart: number;
-
-        /**
-         * Current position in the string.
-         */
-        pos: number;
-
-        /**
-         * Where the stream's position was when it was first passed to the token function.
-         */
-        start: number;
-
-        /**
-         * The current line's content.
-         */
-        string: string;
-
-        /**
-         * Number of spaces per tab character.
-         */
-        tabSize: number;
-
-        /**
-         * Returns true only if the stream is at the end of the line.
-         */
-        eol(): boolean;
-
-        /**
-         * Returns true only if the stream is at the start of the line.
-         */
-        sol(): boolean;
-
-        /**
-         * Returns the next character in the stream without advancing it. Will return an null at the end of the line.
-         */
-        peek(): string;
-
-        /**
-         * Returns the next character in the stream and advances it. Also returns null when no more characters are available.
-         */
-        next(): string;
-
-        /**
-         * match can be a character, a regular expression, or a function that takes a character and returns a boolean.
-         * If the next character in the stream 'matches' the given argument, it is consumed and returned.
-         * Otherwise, undefined is returned.
-         */
-        eat(match: string): string;
-        eat(match: RegExp): string;
-        eat(match: (char: string) => boolean): string;
-
-        /**
-         * Repeatedly calls eat with the given argument, until it fails. Returns true if any characters were eaten.
-         */
-        eatWhile(match: string): boolean;
-        eatWhile(match: RegExp): boolean;
-        eatWhile(match: (char: string) => boolean): boolean;
-
-        /**
-         * Shortcut for eatWhile when matching white-space.
-         */
-        eatSpace(): boolean;
-
-        /**
-         * Moves the position to the end of the line.
-         */
-        skipToEnd(): void;
-
-        /**
-         * Skips to the next occurrence of the given character, if found on the current line (doesn't advance the stream if
-         * the character does not occur on the line).
-         *
-         * Returns true if the character was found.
-         */
-        skipTo(ch: string): boolean;
-
-        /**
-         * Act like a multi-character eat - if consume is true or not given - or a look-ahead that doesn't update the stream
-         * position - if it is false. pattern can be either a string or a regular expression starting with ^. When it is a
-         * string, caseFold can be set to true to make the match case-insensitive. When successfully matching a regular
-         * expression, the returned value will be the array returned by match, in case you need to extract matched groups.
-         */
-        match(pattern: string, consume?: boolean, caseFold?: boolean): boolean;
-        match(pattern: RegExp, consume?: boolean): string[];
-
-        /**
-         * Backs up the stream n characters. Backing it up further than the start of the current token will cause things to
-         * break, so be careful.
-         */
-        backUp(n: number): void;
-
-        /**
-         * Returns the column (taking into account tabs) at which the current token starts.
-         */
-        column(): number;
-
-        /**
-         * Tells you how far the current line has been indented, in spaces. Corrects for tab characters.
-         */
-        indentation(): number;
-
-        /**
-         * Get the string between the start of the current token and the current stream position.
-         */
-        current(): string;
-    }
-
-    /**
-     * A Mode is, in the simplest case, a lexer (tokenizer) for your language — a function that takes a character stream as input,
-     * advances it past a token, and returns a style for that token. More advanced modes can also handle indentation for the language.
-     */
-    interface Mode<T> {
-        /**
-         * This function should read one token from the stream it is given as an argument, optionally update its state,
-         * and return a style string, or null for tokens that do not have to be styled. Multiple styles can be returned, separated by spaces.
-         */
-        token(stream: StringStream, state: T): string;
-
-        /**
-         * A function that produces a state object to be used at the start of a document.
-         */
-        startState?: () => T;
-        /**
-         * For languages that have significant blank lines, you can define a blankLine(state) method on your mode that will get called
-         * whenever a blank line is passed over, so that it can update the parser state.
-         */
-        blankLine?: (state: T) => void;
-        /**
-         * Given a state returns a safe copy of that state.
-         */
-        copyState?: (state: T) => T;
-
-        /**
-         * The indentation method should inspect the given state object, and optionally the textAfter string, which contains the text on
-         * the line that is being indented, and return an integer, the amount of spaces to indent.
-         */
-        indent?: (state: T, textAfter: string) => number;
-
-        /** The four below strings are used for working with the commenting addon. */
-        /**
-         * String that starts a line comment.
-         */
-        lineComment?: string;
-        /**
-         * String that starts a block comment.
-         */
-        blockCommentStart?: string;
-        /**
-         * String that ends a block comment.
-         */
-        blockCommentEnd?: string;
-        /**
-         * String to put at the start of continued lines in a block comment.
-         */
-        blockCommentLead?: string;
-
-        /**
-         * Trigger a reindent whenever one of the characters in the string is typed.
-         */
-        electricChars?: string
-        /**
-         * Trigger a reindent whenever the regex matches the part of the line before the cursor.
-         */
-        electricinput?: RegExp
-    }
-
-    /**
-     * A function that, given a CodeMirror configuration object and an optional mode configuration object, returns a mode object.
-     */
-    interface ModeFactory<T> {
-        (config: CodeMirror.EditorConfiguration, modeOptions?: any): Mode<T>
-    }
-
-    /**
-     * id will be the id for the defined mode. Typically, you should use this second argument to defineMode as your module scope function
-     * (modes should not leak anything into the global scope!), i.e. write your whole mode inside this function.
-     */
-    function defineMode(id: string, modefactory: ModeFactory<any>): void;
-
-    /**
-     * The first argument is a configuration object as passed to the mode constructor function, and the second argument
-     * is a mode specification as in the EditorConfiguration mode option.
-     */
-    function getMode<T>(config: CodeMirror.EditorConfiguration, mode: any): Mode<T>;
-
-    /**
-     * Utility function from the overlay.js addon that allows modes to be combined. The mode given as the base argument takes care of
-     * most of the normal mode functionality, but a second (typically simple) mode is used, which can override the style of text.
-     * Both modes get to parse all of the text, but when both assign a non-null style to a piece of code, the overlay wins, unless
-     * the combine argument was true and not overridden, or state.overlay.combineTokens was true, in which case the styles are combined.
-     */
+
+        /** When the target document is linked to other documents, you can set shared to true to make the marker appear in all documents.
+        By default, a marker appears only in its target document. */
+        shared?: boolean;
+    }
+
+    interface StringStream {
+        lastColumnPos: number;
+        lastColumnValue: number;
+        lineStart: number;
+
+        /**
+         * Current position in the string.
+         */
+        pos: number;
+
+        /**
+         * Where the stream's position was when it was first passed to the token function.
+         */
+        start: number;
+
+        /**
+         * The current line's content.
+         */
+        string: string;
+
+        /**
+         * Number of spaces per tab character.
+         */
+        tabSize: number;
+
+        /**
+         * Returns true only if the stream is at the end of the line.
+         */
+        eol(): boolean;
+
+        /**
+         * Returns true only if the stream is at the start of the line.
+         */
+        sol(): boolean;
+
+        /**
+         * Returns the next character in the stream without advancing it. Will return an null at the end of the line.
+         */
+        peek(): string;
+
+        /**
+         * Returns the next character in the stream and advances it. Also returns null when no more characters are available.
+         */
+        next(): string;
+
+        /**
+         * match can be a character, a regular expression, or a function that takes a character and returns a boolean.
+         * If the next character in the stream 'matches' the given argument, it is consumed and returned.
+         * Otherwise, undefined is returned.
+         */
+        eat(match: string): string;
+        eat(match: RegExp): string;
+        eat(match: (char: string) => boolean): string;
+
+        /**
+         * Repeatedly calls eat with the given argument, until it fails. Returns true if any characters were eaten.
+         */
+        eatWhile(match: string): boolean;
+        eatWhile(match: RegExp): boolean;
+        eatWhile(match: (char: string) => boolean): boolean;
+
+        /**
+         * Shortcut for eatWhile when matching white-space.
+         */
+        eatSpace(): boolean;
+
+        /**
+         * Moves the position to the end of the line.
+         */
+        skipToEnd(): void;
+
+        /**
+         * Skips to the next occurrence of the given character, if found on the current line (doesn't advance the stream if
+         * the character does not occur on the line).
+         *
+         * Returns true if the character was found.
+         */
+        skipTo(ch: string): boolean;
+
+        /**
+         * Act like a multi-character eat - if consume is true or not given - or a look-ahead that doesn't update the stream
+         * position - if it is false. pattern can be either a string or a regular expression starting with ^. When it is a
+         * string, caseFold can be set to true to make the match case-insensitive. When successfully matching a regular
+         * expression, the returned value will be the array returned by match, in case you need to extract matched groups.
+         */
+        match(pattern: string, consume?: boolean, caseFold?: boolean): boolean;
+        match(pattern: RegExp, consume?: boolean): string[];
+
+        /**
+         * Backs up the stream n characters. Backing it up further than the start of the current token will cause things to
+         * break, so be careful.
+         */
+        backUp(n: number): void;
+
+        /**
+         * Returns the column (taking into account tabs) at which the current token starts.
+         */
+        column(): number;
+
+        /**
+         * Tells you how far the current line has been indented, in spaces. Corrects for tab characters.
+         */
+        indentation(): number;
+
+        /**
+         * Get the string between the start of the current token and the current stream position.
+         */
+        current(): string;
+    }
+
+    /**
+     * A Mode is, in the simplest case, a lexer (tokenizer) for your language — a function that takes a character stream as input,
+     * advances it past a token, and returns a style for that token. More advanced modes can also handle indentation for the language.
+     */
+    interface Mode<T> {
+        /**
+         * This function should read one token from the stream it is given as an argument, optionally update its state,
+         * and return a style string, or null for tokens that do not have to be styled. Multiple styles can be returned, separated by spaces.
+         */
+        token(stream: StringStream, state: T): string;
+
+        /**
+         * A function that produces a state object to be used at the start of a document.
+         */
+        startState?: () => T;
+        /**
+         * For languages that have significant blank lines, you can define a blankLine(state) method on your mode that will get called
+         * whenever a blank line is passed over, so that it can update the parser state.
+         */
+        blankLine?: (state: T) => void;
+        /**
+         * Given a state returns a safe copy of that state.
+         */
+        copyState?: (state: T) => T;
+
+        /**
+         * The indentation method should inspect the given state object, and optionally the textAfter string, which contains the text on
+         * the line that is being indented, and return an integer, the amount of spaces to indent.
+         */
+        indent?: (state: T, textAfter: string) => number;
+
+        /** The four below strings are used for working with the commenting addon. */
+        /**
+         * String that starts a line comment.
+         */
+        lineComment?: string;
+        /**
+         * String that starts a block comment.
+         */
+        blockCommentStart?: string;
+        /**
+         * String that ends a block comment.
+         */
+        blockCommentEnd?: string;
+        /**
+         * String to put at the start of continued lines in a block comment.
+         */
+        blockCommentLead?: string;
+
+        /**
+         * Trigger a reindent whenever one of the characters in the string is typed.
+         */
+        electricChars?: string
+        /**
+         * Trigger a reindent whenever the regex matches the part of the line before the cursor.
+         */
+        electricinput?: RegExp
+    }
+
+    /**
+     * A function that, given a CodeMirror configuration object and an optional mode configuration object, returns a mode object.
+     */
+    interface ModeFactory<T> {
+        (config: CodeMirror.EditorConfiguration, modeOptions?: any): Mode<T>
+    }
+
+    /**
+     * id will be the id for the defined mode. Typically, you should use this second argument to defineMode as your module scope function
+     * (modes should not leak anything into the global scope!), i.e. write your whole mode inside this function.
+     */
+    function defineMode(id: string, modefactory: ModeFactory<any>): void;
+
+    /**
+     * The first argument is a configuration object as passed to the mode constructor function, and the second argument
+     * is a mode specification as in the EditorConfiguration mode option.
+     */
+    function getMode<T>(config: CodeMirror.EditorConfiguration, mode: any): Mode<T>;
+
+    /**
+     * Utility function from the overlay.js addon that allows modes to be combined. The mode given as the base argument takes care of
+     * most of the normal mode functionality, but a second (typically simple) mode is used, which can override the style of text.
+     * Both modes get to parse all of the text, but when both assign a non-null style to a piece of code, the overlay wins, unless
+     * the combine argument was true and not overridden, or state.overlay.combineTokens was true, in which case the styles are combined.
+     */
     function overlayMode<T, S>(base: Mode<T>, overlay: Mode<S>, combine?: boolean): Mode<any>
 
     /**
@@ -1091,5 +1084,5 @@
         message?: string;
         severity?: string;
         to?: Position;
-    }
-}
+    }
+}