// Type definitions for Velocity 1.2.2
// Project: http://velocityjs.org/
// Definitions by: Greg Smith <https://github.com/smrq/>
// Definitions: https://github.com/borisyankov/DefinitelyTyped

/// <reference path="../jquery/jquery.d.ts" />

interface JQuery {
	velocity(name: string, options: jquery.velocity.RegisteredEffectOptions): JQuery;
	velocity(options: {properties: jquery.velocity.Properties; options: jquery.velocity.Options}): JQuery;
	velocity(properties: jquery.velocity.Properties, options: jquery.velocity.Options): JQuery;
	velocity(properties: jquery.velocity.Properties, duration: number, easing: jquery.velocity.Easing, complete?: jquery.velocity.ElementCallback): JQuery;
	velocity(properties: jquery.velocity.Properties, duration: number, complete?: jquery.velocity.ElementCallback): JQuery;
	velocity(properties: jquery.velocity.Properties, easing: jquery.velocity.Easing, complete?: jquery.velocity.ElementCallback): JQuery;
	velocity(properties: jquery.velocity.Properties, complete?: jquery.velocity.ElementCallback): JQuery;
}

interface JQueryStatic {
	Velocity: jquery.velocity.VelocityStatic;
}

declare module jquery.velocity {
	type Properties = Object;
	type Easing = string|number[];
	type ElementCallback = (elements: NodeListOf<HTMLElement>) => void;
	type ProgressCallback = (elements: NodeListOf<HTMLElement>, percentComplete: number, timeRemaining: number, timeStart: number) => void;
	type EffectCall =
		[Properties] |
		[Properties, number] |
		[Properties, EffectCallOptions] |
		[Properties, number, EffectCallOptions];

	interface EffectCallOptions {
		delay?: any;
		easing?: any;
	}

	interface Options {
		queue?: string|boolean;
		duration?: string|number;
		easing?: Easing;
		begin?: ElementCallback;
		complete?: ElementCallback;
		progress?: ProgressCallback;
		display?: string|boolean;
		loop?: number|boolean;
		delay?: number|boolean;
		mobileHA?: boolean;
		_cacheValues?: boolean;
	}

	interface RegisterEffectOptions {
		defaultDuration?: number;
		calls: EffectCall[];
		reset?: Object;
	}

	interface RegisteredEffectOptions {
		duration?: string|number;
		begin?: ElementCallback;
		complete?: ElementCallback;
		display?: string;
		delay?: number;
		mobileHA?: boolean;
		_cacheValues?: boolean;
<<<<<<< HEAD
		stagger?: number;
		drag?: boolean;
		backwards?: boolean;
	}

	interface SequenceCall {
		e: HTMLElement|JQuery;
		p: Properties;
		o: SequenceOptions;
	}

	interface SequenceOptions extends Options {
		sequenceQueue?: boolean;
	}

	interface VelocityStatic {
		Sequences: any;
		animate(options: {elements: NodeListOf<HTMLElement>; properties: Properties; options: Options}): any;
		animate(elements: HTMLElement|NodeListOf<HTMLElement>, properties: Properties, options: Options): any;
		RegisterEffect(name: string, options: RegisterEffectOptions): VelocityStatic;
		RunSequence(sequence: SequenceCall[]): VelocityStatic;

		/**
		 * Get a hook value. Hooks are the subvalues of multi-value CSS properties.
		 * It features the same API as $.css().
		 */
		hook(element: HTMLElement|JQuery, cssKey: string): string;

		/**
		 * Set a hook value. Hooks are the subvalues of multi-value CSS properties.
		 * It features the same API as $.css().
		 */
		hook(element: HTMLElement|JQuery, cssKey: string, cssValue: string): void;
=======
		container?: JQuery;
		axis?: string;
		offset?: number;
>>>>>>> e95958ac
	}
}<|MERGE_RESOLUTION|>--- conflicted
+++ resolved
@@ -35,18 +35,24 @@
 		easing?: any;
 	}
 
-	interface Options {
-		queue?: string|boolean;
+	interface CommonOptions {
 		duration?: string|number;
-		easing?: Easing;
 		begin?: ElementCallback;
 		complete?: ElementCallback;
-		progress?: ProgressCallback;
 		display?: string|boolean;
-		loop?: number|boolean;
 		delay?: number|boolean;
 		mobileHA?: boolean;
 		_cacheValues?: boolean;
+		container?: JQuery;
+		axis?: string;
+		offset?: number;
+	}
+
+	interface Options extends CommonOptions {
+		queue?: string|boolean;
+		easing?: Easing;
+		progress?: ProgressCallback;
+		loop?: number|boolean;
 	}
 
 	interface RegisterEffectOptions {
@@ -55,15 +61,7 @@
 		reset?: Object;
 	}
 
-	interface RegisteredEffectOptions {
-		duration?: string|number;
-		begin?: ElementCallback;
-		complete?: ElementCallback;
-		display?: string;
-		delay?: number;
-		mobileHA?: boolean;
-		_cacheValues?: boolean;
-<<<<<<< HEAD
+	interface RegisteredEffectOptions extends CommonOptions {
 		stagger?: number;
 		drag?: boolean;
 		backwards?: boolean;
@@ -97,10 +95,5 @@
 		 * It features the same API as $.css().
 		 */
 		hook(element: HTMLElement|JQuery, cssKey: string, cssValue: string): void;
-=======
-		container?: JQuery;
-		axis?: string;
-		offset?: number;
->>>>>>> e95958ac
 	}
 }