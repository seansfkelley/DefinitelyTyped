<<<<<<< HEAD

=======
/// <reference path="jest.d.ts" />
/// <reference path="../node/node.d.ts" />
>>>>>>> 72d13c33

// Tests based on the Jest website
jest.unmock('../sum');

describe('sum', function() {
    it('adds 1 + 2 to equal 3', function() {
        var sum: (a: number, b: number) => number = require('../sum');
        expect(sum(1, 2)).toBe(3);
    });
});

describe('fetchCurrentUser', function() {
    it('calls the callback when $.ajax requests are finished', function() {
        var $ = require('jquery');
        var fetchCurrentUser = require('../fetchCurrentUser');

        // Create a mock function for our callback
        var callback = jest.fn();
        fetchCurrentUser(callback);

        // Now we emulate the process by which `$.ajax` would execute its own
        // callback
        $.ajax.mock.calls[0 /*first call*/][0 /*first argument*/].success({
            firstName: 'Bobby',
            lastName: '");DROP TABLE Users;--'
        });

        // And finally we assert that this emulated call by `$.ajax` incurred a
        // call back into the mock function we provided as a callback
        expect(callback.mock.calls[0/*first call*/][0/*first arg*/]).toEqual({
            loggedIn: true,
            fullName: 'Bobby ");DROP TABLE Users;--'
        });
    });
});

// unmock is the recommended approach for unmocking...
jest.unmock('../displayUser.js')

describe('displayUser', function() {
    it('displays a user after a click', function() {
        // Set up our document body
        document.body.innerHTML =
            '<div>' +
            '  <span id="username" />' +
            '  <button id="button" />' +
            '</div>';

        var displayUser = require.requireActual('../displayUser');
        var $ = require('jquery');
        var fetchCurrentUser = require('../fetchCurrentUser');

        // Tell the fetchCurrentUser mock function to automatically invoke
        // its callback with some data
        fetchCurrentUser.mockImplementation(function(cb: Function) {
            cb({
                loggedIn: true,
                fullName: 'Johnny Cash'
            });
        });

        // Use jquery to emulate a click on our button
        $('#button').click();

        // Assert that the fetchCurrentUser function was called, and that the
        // #username span's innter text was updated as we'd it expect.
        expect(fetchCurrentUser).toBeCalled();
        expect($('#username').text()).toEqual('Johnny Cash - Logged In');
    });
});

jest.unmock('../CheckboxWithLabel.js');
describe('CheckboxWithLabel', function() {
    it('changes the text after click', function() {
        var React = require('react/addons');
        var CheckboxWithLabel = require('../CheckboxWithLabel.js');
        var TestUtils = React.addons.TestUtils;

        // Render a checkbox with label in the document
        var checkbox = TestUtils.renderIntoDocument(
            CheckboxWithLabel({
                    labelOn: "On",
                    labelOff: "Off"
                })
        );

        // Verify that it's Off by default
        var label = TestUtils.findRenderedDOMComponentWithTag(
            checkbox, 'label');
        expect(label.getDOMNode().textContent).toEqual('Off');

        // Simulate a click and verify that it is now On
        var input = TestUtils.findRenderedDOMComponentWithTag(
            checkbox, 'input');
        TestUtils.Simulate.change(input);
        expect(label.getDOMNode().textContent).toEqual('On');
    });
});

jest.runAllTicks();
xdescribe('Hooks and Suits', function () {
    let tested: boolean;
    
    beforeEach(function () {
        tested = false; 
    });
    
    afterEach(function () {
       tested = true; 
    });
    
    test('tested', function () {
       expect(tested).toBeTruthy();
       expect(tested).not.toBeFalsy(); 
    });
    
    fit('tested', function () {
       expect(tested).toBeDefined(); 
       expect(tested).not.toBeUndefined(); 
    });
    
    xit('expect null to be null', function () {
       expect(null).toBeNull(); 
    });
});

describe('compartion', function () {
    var sum: (a: number, b: number) => number = require.requireMock('../sum');
    
    it('compares is 7 + 2 greater than 3', function () {
       expect(sum(7, 2)).toBeGreaterThan(3); 
    });
    
    it('compares is 2 + 7 greater than or equal to 3', function () {
       expect(sum(2, 7)).toBeGreaterThanOrEqual(3); 
    });
    
    it('compares is 3 less than 3 + 4', function () {
       expect(3).toBeLessThan(sum(3, 4)); 
    });
    
    it('compares is 3 less than or equal to 4 + 3', function () {
       expect(3).toBeLessThanOrEqual(sum(4, 3)); 
    });
    
    it('works sanely with simple decimals', function () {
        expect(0.2 + 0.1).toBeCloseTo(0.3, 5);
    });
});

describe('toThrow API', function () {
   function throwTypeError(): void {
       throw new TypeError('toThrow Definition was out of date');
   } 
   
   it('throws', function () {
      expect(throwTypeError()).toThrow();
   });
   
   it('throws TypeError', function () {
       expect(throwTypeError()).toThrowError(TypeError);
   });
   
   it('throws \'Definition was out of date\'', function () {
      expect(throwTypeError()).toThrowError(/Definition was out of date/); 
   });
   
   it('throws \'toThorow Definition was out of date\'', function () {
      expect(throwTypeError()).toThrowError('toThrow Definition was out of date'); 
   });
});

describe('missing tests', function () {
    it('creates closures', function () {
       class Closure<T> {
           private arg: T;
           
           public constructor(private fn: (arg: T) => void) {
               this.fn = fn;
           }
           
           public bind(arg: T): void {
               this.arg = arg;
           }
           
           public call(): void {
               this.fn(this.arg);
           }
       }
       
       type StringClosure = (arg: string) => void;
       let spy: jest.Mock<StringClosure> = jest.fn<StringClosure>();
       let closure: Closure<string> = new Closure<string>(spy);
       closure.bind('jest');
       closure.call();
       expect(spy).lastCalledWith('jest');
       expect(spy).toBeCalledWith('jest');
       expect(jest.isMockFunction(spy)).toBeTruthy();
   });
   
   it('tests all mising Mocks functionality', function () {
       type FruitsGetter = () => Array<string>;
       let mock: jest.Mock<FruitsGetter> = jest.fn<FruitsGetter>();
       mock.mockImplementationOnce(() => ['Orange', 'Apple', 'Plum'])
       jest.setMock('./../tesks/getFruits', mock);
       const getFruits: FruitsGetter = require('./../tesks/getFruits');
       expect(getFruits()).toContain('Orange');
       mock.mockReturnValueOnce(['Apple', 'Plum']);
       expect(mock()).not.toContain('Orange');
       mock.mockReturnValue([]); //Deprecated: Use jest.fn(() => value) instead.
       mock.mockClear();
       let thisMock: jest.Mock<any> = jest.fn<any>().mockReturnThis();
       expect(thisMock()).toBe(this);
   });
   
   it('creates snapshoter', function () {
       jest.disableAutomock();
       jest.mock('./render', () => jest.fn((): string => "{Link to: \"facebook\"}"), { virtual: true });
       const render: () => string = require('./render');
       expect(render()).toMatch(/Link/);
       jest.enableAutomock();
   });
   
   it('runs only pending timers', function () {
        jest.useRealTimers();
        setTimeout(() => expect(1).not.toEqual(0), 3000);
        jest.runOnlyPendingTimers();
   });
   
   it('runs all timers', function () {
        jest.clearAllTimers();
        jest.useFakeTimers();
        setTimeout(() => expect(0).not.toEqual(1), 3000);
        jest.runAllTimers();
   });
   
   it('cleares cache', function () {
       const sum1 = require('../sum');
       jest.resetModules();
       const sum2 = require('../sum');
       expect(sum1).not.toBe(sum2);
   })
});

describe('toMatchSnapshot', function () {
   it('compares snapshots', function () {
        expect({ type: 'a', props: { href: 'https://www.facebook.com/' }, children: [ 'Facebook' ] }).toMatchSnapshot();
    });
});

function testInstances() {
    var mockFn = jest.fn<Function>();
    var a = new mockFn();
    var b = new mockFn();

    mockFn.mock.instances[0] === a; // true
    mockFn.mock.instances[1] === b; // true
}

function testMockImplementation() {
    var mockFn = jest.fn<Function>().mockImplementation(function (scalar:number):number {
        return 42 + scalar;
    });

    var a = mockFn(0);
    var b = mockFn(1);

    a === 42; // true
    b === 43; // true

    mockFn.mock.calls[0][0] === 0; // true
    mockFn.mock.calls[1][0] === 1; // true
}

// Test from jest Docs: <http://facebook.github.io/jest/docs/manual-mocks.html#content>
describe('genMockFromModule', function () {
   // Interfaces:
    interface MockFiles {
        [index: string]: string;
    }
    
    interface MockedFS {
        readdirSync: (dir: string) => string[];
        __setMockFiles: (newMockFiles: MockFiles) => void ;
    }
    
    // ------------------------------------------------------------------------------------
    // FileSummarizer.ts
    
    const fs = require('fs');
    
    function summarizeFilesInDirectorySync(directory: string): string[] {
      return fs.readdirSync(directory).map((fileName: string) => ({
        fileName,
        directory,
      }));
    }
    
    //export default summarizeFilesInDirectorySync; // For sake of compilation
    
    // ------------------------------------------------------------------------------------
    // __mocks__/fs.js
    
    const path = require('path');
    
    const mockedFS: MockedFS = jest.genMockFromModule<MockedFS>('fs');
    
    let mockFiles: any = Object.create(null);
    function __setMockFiles(newMockFiles: MockFiles): void {
      mockFiles = Object.create(null);
      for(const file in newMockFiles) {
        const dir: string = path.dirname(file);
    
        if (!mockFiles[dir]) {
          mockFiles[dir] = [];
        }
        mockFiles[dir].push(path.basename(file));
      }
    }
    
    function readdirSync(directoryPath: string): string[] {
      return mockFiles[directoryPath] || [];
    }
    
    mockedFS.readdirSync = readdirSync;
    mockedFS.__setMockFiles = __setMockFiles;
    
    //export = mockedFS; // For sake of compilation
    // ------------------------------------------------------------------------------------
    // __tests__/FileSummarizer-test.js
    
    jest.mock('fs');
    
    describe('listFilesInDirectorySync', () => {
      const MOCK_FILE_INFO: MockFiles = {
        '/path/to/file1.js': 'console.log("file1 contents");',
        '/path/to/file2.txt': 'file2 contents',
      };
    
      beforeEach(() => {
        // Set up some mocked out file info before each test
        (require('fs') as MockedFS).__setMockFiles(MOCK_FILE_INFO);
      });
    
      it('includes all files in the directory in the summary', () => {
        const FileSummarizer: (dir: string) => string[] = require('../FileSummarizer');
        const fileSummary = FileSummarizer('/path/to');
    
        expect(fileSummary.length).toBe(2);
      });
    }); 
});<|MERGE_RESOLUTION|>--- conflicted
+++ resolved
@@ -1,9 +1,4 @@
-<<<<<<< HEAD
-
-=======
-/// <reference path="jest.d.ts" />
-/// <reference path="../node/node.d.ts" />
->>>>>>> 72d13c33
+/// <reference types="node" />
 
 // Tests based on the Jest website
 jest.unmock('../sum');
@@ -106,49 +101,49 @@
 jest.runAllTicks();
 xdescribe('Hooks and Suits', function () {
     let tested: boolean;
-    
+
     beforeEach(function () {
-        tested = false; 
-    });
-    
+        tested = false;
+    });
+
     afterEach(function () {
-       tested = true; 
-    });
-    
+       tested = true;
+    });
+
     test('tested', function () {
        expect(tested).toBeTruthy();
-       expect(tested).not.toBeFalsy(); 
-    });
-    
+       expect(tested).not.toBeFalsy();
+    });
+
     fit('tested', function () {
-       expect(tested).toBeDefined(); 
-       expect(tested).not.toBeUndefined(); 
-    });
-    
+       expect(tested).toBeDefined();
+       expect(tested).not.toBeUndefined();
+    });
+
     xit('expect null to be null', function () {
-       expect(null).toBeNull(); 
+       expect(null).toBeNull();
     });
 });
 
 describe('compartion', function () {
     var sum: (a: number, b: number) => number = require.requireMock('../sum');
-    
+
     it('compares is 7 + 2 greater than 3', function () {
-       expect(sum(7, 2)).toBeGreaterThan(3); 
-    });
-    
+       expect(sum(7, 2)).toBeGreaterThan(3);
+    });
+
     it('compares is 2 + 7 greater than or equal to 3', function () {
-       expect(sum(2, 7)).toBeGreaterThanOrEqual(3); 
-    });
-    
+       expect(sum(2, 7)).toBeGreaterThanOrEqual(3);
+    });
+
     it('compares is 3 less than 3 + 4', function () {
-       expect(3).toBeLessThan(sum(3, 4)); 
-    });
-    
+       expect(3).toBeLessThan(sum(3, 4));
+    });
+
     it('compares is 3 less than or equal to 4 + 3', function () {
-       expect(3).toBeLessThanOrEqual(sum(4, 3)); 
-    });
-    
+       expect(3).toBeLessThanOrEqual(sum(4, 3));
+    });
+
     it('works sanely with simple decimals', function () {
         expect(0.2 + 0.1).toBeCloseTo(0.3, 5);
     });
@@ -157,22 +152,22 @@
 describe('toThrow API', function () {
    function throwTypeError(): void {
        throw new TypeError('toThrow Definition was out of date');
-   } 
-   
+   }
+
    it('throws', function () {
       expect(throwTypeError()).toThrow();
    });
-   
+
    it('throws TypeError', function () {
        expect(throwTypeError()).toThrowError(TypeError);
    });
-   
+
    it('throws \'Definition was out of date\'', function () {
-      expect(throwTypeError()).toThrowError(/Definition was out of date/); 
-   });
-   
+      expect(throwTypeError()).toThrowError(/Definition was out of date/);
+   });
+
    it('throws \'toThorow Definition was out of date\'', function () {
-      expect(throwTypeError()).toThrowError('toThrow Definition was out of date'); 
+      expect(throwTypeError()).toThrowError('toThrow Definition was out of date');
    });
 });
 
@@ -180,20 +175,20 @@
     it('creates closures', function () {
        class Closure<T> {
            private arg: T;
-           
+
            public constructor(private fn: (arg: T) => void) {
                this.fn = fn;
            }
-           
+
            public bind(arg: T): void {
                this.arg = arg;
            }
-           
+
            public call(): void {
                this.fn(this.arg);
            }
        }
-       
+
        type StringClosure = (arg: string) => void;
        let spy: jest.Mock<StringClosure> = jest.fn<StringClosure>();
        let closure: Closure<string> = new Closure<string>(spy);
@@ -203,7 +198,7 @@
        expect(spy).toBeCalledWith('jest');
        expect(jest.isMockFunction(spy)).toBeTruthy();
    });
-   
+
    it('tests all mising Mocks functionality', function () {
        type FruitsGetter = () => Array<string>;
        let mock: jest.Mock<FruitsGetter> = jest.fn<FruitsGetter>();
@@ -218,7 +213,7 @@
        let thisMock: jest.Mock<any> = jest.fn<any>().mockReturnThis();
        expect(thisMock()).toBe(this);
    });
-   
+
    it('creates snapshoter', function () {
        jest.disableAutomock();
        jest.mock('./render', () => jest.fn((): string => "{Link to: \"facebook\"}"), { virtual: true });
@@ -226,20 +221,20 @@
        expect(render()).toMatch(/Link/);
        jest.enableAutomock();
    });
-   
+
    it('runs only pending timers', function () {
         jest.useRealTimers();
         setTimeout(() => expect(1).not.toEqual(0), 3000);
         jest.runOnlyPendingTimers();
    });
-   
+
    it('runs all timers', function () {
         jest.clearAllTimers();
         jest.useFakeTimers();
         setTimeout(() => expect(0).not.toEqual(1), 3000);
         jest.runAllTimers();
    });
-   
+
    it('cleares cache', function () {
        const sum1 = require('../sum');
        jest.resetModules();
@@ -284,75 +279,75 @@
     interface MockFiles {
         [index: string]: string;
     }
-    
+
     interface MockedFS {
         readdirSync: (dir: string) => string[];
         __setMockFiles: (newMockFiles: MockFiles) => void ;
     }
-    
+
     // ------------------------------------------------------------------------------------
     // FileSummarizer.ts
-    
+
     const fs = require('fs');
-    
+
     function summarizeFilesInDirectorySync(directory: string): string[] {
       return fs.readdirSync(directory).map((fileName: string) => ({
         fileName,
         directory,
       }));
     }
-    
+
     //export default summarizeFilesInDirectorySync; // For sake of compilation
-    
+
     // ------------------------------------------------------------------------------------
     // __mocks__/fs.js
-    
+
     const path = require('path');
-    
+
     const mockedFS: MockedFS = jest.genMockFromModule<MockedFS>('fs');
-    
+
     let mockFiles: any = Object.create(null);
     function __setMockFiles(newMockFiles: MockFiles): void {
       mockFiles = Object.create(null);
       for(const file in newMockFiles) {
         const dir: string = path.dirname(file);
-    
+
         if (!mockFiles[dir]) {
           mockFiles[dir] = [];
         }
         mockFiles[dir].push(path.basename(file));
       }
     }
-    
+
     function readdirSync(directoryPath: string): string[] {
       return mockFiles[directoryPath] || [];
     }
-    
+
     mockedFS.readdirSync = readdirSync;
     mockedFS.__setMockFiles = __setMockFiles;
-    
+
     //export = mockedFS; // For sake of compilation
     // ------------------------------------------------------------------------------------
     // __tests__/FileSummarizer-test.js
-    
+
     jest.mock('fs');
-    
+
     describe('listFilesInDirectorySync', () => {
       const MOCK_FILE_INFO: MockFiles = {
         '/path/to/file1.js': 'console.log("file1 contents");',
         '/path/to/file2.txt': 'file2 contents',
       };
-    
+
       beforeEach(() => {
         // Set up some mocked out file info before each test
         (require('fs') as MockedFS).__setMockFiles(MOCK_FILE_INFO);
       });
-    
+
       it('includes all files in the directory in the summary', () => {
         const FileSummarizer: (dir: string) => string[] = require('../FileSummarizer');
         const fileSummary = FileSummarizer('/path/to');
-    
+
         expect(fileSummary.length).toBe(2);
       });
-    }); 
+    });
 });