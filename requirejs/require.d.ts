--- conflicted
+++ resolved
@@ -1,403 +1,397 @@
-// Type definitions for RequireJS 2.1.20
-// Project: http://requirejs.org/
-// Definitions by: Josh Baldwin <https://github.com/jbaldwin/>
-// Definitions: https://github.com/borisyankov/DefinitelyTyped
-
-/*
-require-2.1.8.d.ts may be freely distributed under the MIT license.
-
-Copyright (c) 2013 Josh Baldwin https://github.com/jbaldwin/require.d.ts
-
-Permission is hereby granted, free of charge, to any person
-obtaining a copy of this software and associated documentation
-files (the "Software"), to deal in the Software without
-restriction, including without limitation the rights to use,
-copy, modify, merge, publish, distribute, sublicense, and/or sell
-copies of the Software, and to permit persons to whom the
-Software is furnished to do so, subject to the following conditions:
-
-The above copyright notice and this permission notice shall be
-included in all copies or substantial portions of the Software.
-
-THE SOFTWARE IS PROVIDED "AS IS", WITHOUT WARRANTY OF ANY KIND,
-EXPRESS OR IMPLIED, INCLUDING BUT NOT LIMITED TO THE WARRANTIES
-OF MERCHANTABILITY, FITNESS FOR A PARTICULAR PURPOSE AND
-NONINFRINGEMENT. IN NO EVENT SHALL THE AUTHORS OR COPYRIGHT
-HOLDERS BE LIABLE FOR ANY CLAIM, DAMAGES OR OTHER LIABILITY,
-WHETHER IN AN ACTION OF CONTRACT, TORT OR OTHERWISE, ARISING
-FROM, OUT OF OR IN CONNECTION WITH THE SOFTWARE OR THE USE OR
-OTHER DEALINGS IN THE SOFTWARE.
-*/
-
-declare module 'module' {
-	var mod: {
-		config: () => any;
-		id: string;
-		uri: string;
-	}
-	export = mod;
-}
-
-interface RequireError extends Error {
-
-	/**
-	* The error ID that maps to an ID on a web page.
-	**/
-	requireType: string;
-
-	/**
-	* Required modules.
-	**/
-	requireModules: string[];
-
-	/**
-	* The original error, if there is one (might be null).
-	**/
-	originalError: Error;
-}
-
-interface RequireShim {
-
-	/**
-	* List of dependencies.
-	**/
-	deps?: string[];
-
-	/**
-	* Name the module will be exported as.
-	**/
-	exports?: string;
-
-	/**
-	* Initialize function with all dependcies passed in,
-	* if the function returns a value then that value is used
-	* as the module export value instead of the object
-	* found via the 'exports' string.
-	* @param dependencies
-	* @return
-	**/
-	init?: (...dependencies: any[]) => any;
-}
-
-interface RequireConfig {
-
-	// The root path to use for all module lookups.
-	baseUrl?: string;
-
-	// Path mappings for module names not found directly under
-	// baseUrl.
-	paths?: { [key: string]: any; };
-
-<<<<<<< HEAD
-	// Allows configuring multiple module IDs to be found in
-	// another script.
-	bundles?: { [key: string]: any; };
-=======
->>>>>>> 708609e0
-
-	// Dictionary of Shim's.
-	// does not cover case of key->string[]
-	shim?: { [key: string]: RequireShim; };
-
-	/**
-	* For the given module prefix, instead of loading the
-	* module with the given ID, substitude a different
-	* module ID.
-	*
-	* @example
-	* requirejs.config({
-	*	map: {
-	*		'some/newmodule': {
-	*			'foo': 'foo1.2'
-	*		},
-	*		'some/oldmodule': {
-	*			'foo': 'foo1.0'
-	*		}
-	*	}
-	* });
-	**/
-	map?: {
-		[id: string]: {
-			[id: string]: string;
-		};
-	};
-
-	/**
-	* Allows pointing multiple module IDs to a module ID that contains a bundle of modules.
-	*
-	* @example
-	* requirejs.config({
-	*	bundles: {
-	*		'primary': ['main', 'util', 'text', 'text!template.html'],
-	*		'secondary': ['text!secondary.html']
-	*	}
-	* });
-	**/
-	bundles?: { [key: string]: string[]; };
-
-	/**
-	* AMD configurations, use module.config() to access in
-	* define() functions
-	**/
-	config?: { [id: string]: {}; };
-
-	/**
-	* Configures loading modules from CommonJS packages.
-	**/
-	packages?: {};
-
-	/**
-	* The number of seconds to wait before giving up on loading
-	* a script.  The default is 7 seconds.
-	**/
-	waitSeconds?: number;
-
-	/**
-	* A name to give to a loading context.  This allows require.js
-	* to load multiple versions of modules in a page, as long as
-	* each top-level require call specifies a unique context string.
-	**/
-	context?: string;
-
-	/**
-	* An array of dependencies to load.
-	**/
-	deps?: string[];
-
-	/**
-	* A function to pass to require that should be require after
-	* deps have been loaded.
-	* @param modules
-	**/
-	callback?: (...modules: any[]) => void;
-
-	/**
-	* If set to true, an error will be thrown if a script loads
-	* that does not call define() or have shim exports string
-	* value that can be checked.
-	**/
-	enforceDefine?: boolean;
-
-	/**
-	* If set to true, document.createElementNS() will be used
-	* to create script elements.
-	**/
-	xhtml?: boolean;
-
-	/**
-	* Extra query string arguments appended to URLs that RequireJS
-	* uses to fetch resources.  Most useful to cache bust when
-	* the browser or server is not configured correctly.
-	*
-	* @example
-	* urlArgs: "bust= + (new Date()).getTime()
-	**/
-	urlArgs?: string;
-
-	/**
-	* Specify the value for the type="" attribute used for script
-	* tags inserted into the document by RequireJS.  Default is
-	* "text/javascript".  To use Firefox's JavasScript 1.8
-	* features, use "text/javascript;version=1.8".
-	**/
-	scriptType?: string;
-
-	/**
-	* If set to true, skips the data-main attribute scanning done
-	* to start module loading. Useful if RequireJS is embedded in
-	* a utility library that may interact with other RequireJS
-	* library on the page, and the embedded version should not do
-	* data-main loading.
-	**/
-	skipDataMain?: boolean;
-
-	/**
-	* Allow extending requirejs to support Subresource Integrity
-	* (SRI).
-	**/
-	onNodeCreated?: (node: HTMLScriptElement, config: RequireConfig, moduleName: string, url: string) => void;
-}
-
-// todo: not sure what to do with this guy
-interface RequireModule {
-
-	/**
-	*
-	**/
-	config(): {};
-
-}
-
-/**
-*
-**/
-interface RequireMap {
-
-	/**
-	*
-	**/
-	prefix: string;
-
-	/**
-	*
-	**/
-	name: string;
-
-	/**
-	*
-	**/
-	parentMap: RequireMap;
-
-	/**
-	*
-	**/
-	url: string;
-
-	/**
-	*
-	**/
-	originalName: string;
-
-	/**
-	*
-	**/
-	fullName: string;
-}
-
-interface Require {
-
-	/**
-	* Configure require.js
-	**/
-	config(config: RequireConfig): Require;
-
-	/**
-	* CommonJS require call
-	* @param module Module to load
-	* @return The loaded module
-	*/
-	(module: string): any;
-
-	/**
-	* Start the main app logic.
-	* Callback is optional.
-	* Can alternatively use deps and callback.
-	* @param modules Required modules to load.
-	**/
-	(modules: string[]): void;
-
-	/**
-	* @see Require()
-	* @param ready Called when required modules are ready.
-	**/
-	(modules: string[], ready: Function): void;
-
-	/**
-	* @see http://requirejs.org/docs/api.html#errbacks
-	* @param ready Called when required modules are ready.
-	**/
-	(modules: string[], ready: Function, errback: Function): void;
-
-	/**
-	* Generate URLs from require module
-	* @param module Module to URL
-	* @return URL string
-	**/
-	toUrl(module: string): string;
-
-	/**
-	* Returns true if the module has already been loaded and defined.
-	* @param module Module to check
-	**/
-	defined(module: string): boolean;
-
-	/**
-	* Returns true if the module has already been requested or is in the process of loading and should be available at some point.
-	* @param module Module to check
-	**/
-	specified(module: string): boolean;
-
-	/**
-	* On Error override
-	* @param err
-	**/
-	onError(err: RequireError, errback?: (err: RequireError) => void): void;
-
-	/**
-	* Undefine a module
-	* @param module Module to undefine.
-	**/
-	undef(module: string): void;
-
-	/**
-	* Semi-private function, overload in special instance of undef()
-	**/
-	onResourceLoad(context: Object, map: RequireMap, depArray: RequireMap[]): void;
-}
-
-interface RequireDefine {
-
-	/**
-	* Define Simple Name/Value Pairs
-	* @param config Dictionary of Named/Value pairs for the config.
-	**/
-	(config: { [key: string]: any; }): void;
-
-	/**
-	* Define function.
-	* @param func: The function module.
-	**/
-	(func: () => any): void;
-
-	/**
-	* Define function with dependencies.
-	* @param deps List of dependencies module IDs.
-	* @param ready Callback function when the dependencies are loaded.
-	*	callback param deps module dependencies
-	*	callback return module definition
-	**/
-    	(deps: string[], ready: Function): void;
-
-	/**
-	*  Define module with simplified CommonJS wrapper.
-	* @param ready
-	*	callback require requirejs instance
-	*	callback exports exports object
-	*	callback module module
-	*	callback return module definition
-	**/
-	(ready: (require: Require, exports: { [key: string]: any; }, module: RequireModule) => any): void;
-
-	/**
-	* Define a module with a name and dependencies.
-	* @param name The name of the module.
-	* @param deps List of dependencies module IDs.
-	* @param ready Callback function when the dependencies are loaded.
-	*	callback deps module dependencies
-	*	callback return module definition
-	**/
-	(name: string, deps: string[], ready: Function): void;
-
-	/**
-	* Define a module with a name.
-	* @param name The name of the module.
-	* @param ready Callback function when the dependencies are loaded.
-	*	callback return module definition
-	**/
-	(name: string, ready: Function): void;
-
-	/**
-	* Used to allow a clear indicator that a global define function (as needed for script src browser loading) conforms
-	* to the AMD API, any global define function SHOULD have a property called "amd" whose value is an object.
-	* This helps avoid conflict with any other existing JavaScript code that could have defined a define() function
-	* that does not conform to the AMD API.
-	* define.amd.jQuery is specific to jQuery and indicates that the loader is able to account for multiple version
-	* of jQuery being loaded simultaneously.
-	*/
-	amd: Object;
-}
-
-// Ambient declarations for 'require' and 'define'
-declare var requirejs: Require;
-declare var require: Require;
-declare var define: RequireDefine;
+// Type definitions for RequireJS 2.1.20
+// Project: http://requirejs.org/
+// Definitions by: Josh Baldwin <https://github.com/jbaldwin/>
+// Definitions: https://github.com/borisyankov/DefinitelyTyped
+
+/*
+require-2.1.8.d.ts may be freely distributed under the MIT license.
+
+Copyright (c) 2013 Josh Baldwin https://github.com/jbaldwin/require.d.ts
+
+Permission is hereby granted, free of charge, to any person
+obtaining a copy of this software and associated documentation
+files (the "Software"), to deal in the Software without
+restriction, including without limitation the rights to use,
+copy, modify, merge, publish, distribute, sublicense, and/or sell
+copies of the Software, and to permit persons to whom the
+Software is furnished to do so, subject to the following conditions:
+
+The above copyright notice and this permission notice shall be
+included in all copies or substantial portions of the Software.
+
+THE SOFTWARE IS PROVIDED "AS IS", WITHOUT WARRANTY OF ANY KIND,
+EXPRESS OR IMPLIED, INCLUDING BUT NOT LIMITED TO THE WARRANTIES
+OF MERCHANTABILITY, FITNESS FOR A PARTICULAR PURPOSE AND
+NONINFRINGEMENT. IN NO EVENT SHALL THE AUTHORS OR COPYRIGHT
+HOLDERS BE LIABLE FOR ANY CLAIM, DAMAGES OR OTHER LIABILITY,
+WHETHER IN AN ACTION OF CONTRACT, TORT OR OTHERWISE, ARISING
+FROM, OUT OF OR IN CONNECTION WITH THE SOFTWARE OR THE USE OR
+OTHER DEALINGS IN THE SOFTWARE.
+*/
+
+declare module 'module' {
+	var mod: {
+		config: () => any;
+		id: string;
+		uri: string;
+	}
+	export = mod;
+}
+
+interface RequireError extends Error {
+
+	/**
+	* The error ID that maps to an ID on a web page.
+	**/
+	requireType: string;
+
+	/**
+	* Required modules.
+	**/
+	requireModules: string[];
+
+	/**
+	* The original error, if there is one (might be null).
+	**/
+	originalError: Error;
+}
+
+interface RequireShim {
+
+	/**
+	* List of dependencies.
+	**/
+	deps?: string[];
+
+	/**
+	* Name the module will be exported as.
+	**/
+	exports?: string;
+
+	/**
+	* Initialize function with all dependcies passed in,
+	* if the function returns a value then that value is used
+	* as the module export value instead of the object
+	* found via the 'exports' string.
+	* @param dependencies
+	* @return
+	**/
+	init?: (...dependencies: any[]) => any;
+}
+
+interface RequireConfig {
+
+	// The root path to use for all module lookups.
+	baseUrl?: string;
+
+	// Path mappings for module names not found directly under
+	// baseUrl.
+	paths?: { [key: string]: any; };
+
+
+	// Dictionary of Shim's.
+	// does not cover case of key->string[]
+	shim?: { [key: string]: RequireShim; };
+
+	/**
+	* For the given module prefix, instead of loading the
+	* module with the given ID, substitude a different
+	* module ID.
+	*
+	* @example
+	* requirejs.config({
+	*	map: {
+	*		'some/newmodule': {
+	*			'foo': 'foo1.2'
+	*		},
+	*		'some/oldmodule': {
+	*			'foo': 'foo1.0'
+	*		}
+	*	}
+	* });
+	**/
+	map?: {
+		[id: string]: {
+			[id: string]: string;
+		};
+	};
+
+	/**
+	* Allows pointing multiple module IDs to a module ID that contains a bundle of modules.
+	*
+	* @example
+	* requirejs.config({
+	*	bundles: {
+	*		'primary': ['main', 'util', 'text', 'text!template.html'],
+	*		'secondary': ['text!secondary.html']
+	*	}
+	* });
+	**/
+	bundles?: { [key: string]: string[]; };
+
+	/**
+	* AMD configurations, use module.config() to access in
+	* define() functions
+	**/
+	config?: { [id: string]: {}; };
+
+	/**
+	* Configures loading modules from CommonJS packages.
+	**/
+	packages?: {};
+
+	/**
+	* The number of seconds to wait before giving up on loading
+	* a script.  The default is 7 seconds.
+	**/
+	waitSeconds?: number;
+
+	/**
+	* A name to give to a loading context.  This allows require.js
+	* to load multiple versions of modules in a page, as long as
+	* each top-level require call specifies a unique context string.
+	**/
+	context?: string;
+
+	/**
+	* An array of dependencies to load.
+	**/
+	deps?: string[];
+
+	/**
+	* A function to pass to require that should be require after
+	* deps have been loaded.
+	* @param modules
+	**/
+	callback?: (...modules: any[]) => void;
+
+	/**
+	* If set to true, an error will be thrown if a script loads
+	* that does not call define() or have shim exports string
+	* value that can be checked.
+	**/
+	enforceDefine?: boolean;
+
+	/**
+	* If set to true, document.createElementNS() will be used
+	* to create script elements.
+	**/
+	xhtml?: boolean;
+
+	/**
+	* Extra query string arguments appended to URLs that RequireJS
+	* uses to fetch resources.  Most useful to cache bust when
+	* the browser or server is not configured correctly.
+	*
+	* @example
+	* urlArgs: "bust= + (new Date()).getTime()
+	**/
+	urlArgs?: string;
+
+	/**
+	* Specify the value for the type="" attribute used for script
+	* tags inserted into the document by RequireJS.  Default is
+	* "text/javascript".  To use Firefox's JavasScript 1.8
+	* features, use "text/javascript;version=1.8".
+	**/
+	scriptType?: string;
+
+	/**
+	* If set to true, skips the data-main attribute scanning done
+	* to start module loading. Useful if RequireJS is embedded in
+	* a utility library that may interact with other RequireJS
+	* library on the page, and the embedded version should not do
+	* data-main loading.
+	**/
+	skipDataMain?: boolean;
+
+	/**
+	* Allow extending requirejs to support Subresource Integrity
+	* (SRI).
+	**/
+	onNodeCreated?: (node: HTMLScriptElement, config: RequireConfig, moduleName: string, url: string) => void;
+}
+
+// todo: not sure what to do with this guy
+interface RequireModule {
+
+	/**
+	*
+	**/
+	config(): {};
+
+}
+
+/**
+*
+**/
+interface RequireMap {
+
+	/**
+	*
+	**/
+	prefix: string;
+
+	/**
+	*
+	**/
+	name: string;
+
+	/**
+	*
+	**/
+	parentMap: RequireMap;
+
+	/**
+	*
+	**/
+	url: string;
+
+	/**
+	*
+	**/
+	originalName: string;
+
+	/**
+	*
+	**/
+	fullName: string;
+}
+
+interface Require {
+
+	/**
+	* Configure require.js
+	**/
+	config(config: RequireConfig): Require;
+
+	/**
+	* CommonJS require call
+	* @param module Module to load
+	* @return The loaded module
+	*/
+	(module: string): any;
+
+	/**
+	* Start the main app logic.
+	* Callback is optional.
+	* Can alternatively use deps and callback.
+	* @param modules Required modules to load.
+	**/
+	(modules: string[]): void;
+
+	/**
+	* @see Require()
+	* @param ready Called when required modules are ready.
+	**/
+	(modules: string[], ready: Function): void;
+
+	/**
+	* @see http://requirejs.org/docs/api.html#errbacks
+	* @param ready Called when required modules are ready.
+	**/
+	(modules: string[], ready: Function, errback: Function): void;
+
+	/**
+	* Generate URLs from require module
+	* @param module Module to URL
+	* @return URL string
+	**/
+	toUrl(module: string): string;
+
+	/**
+	* Returns true if the module has already been loaded and defined.
+	* @param module Module to check
+	**/
+	defined(module: string): boolean;
+
+	/**
+	* Returns true if the module has already been requested or is in the process of loading and should be available at some point.
+	* @param module Module to check
+	**/
+	specified(module: string): boolean;
+
+	/**
+	* On Error override
+	* @param err
+	**/
+	onError(err: RequireError, errback?: (err: RequireError) => void): void;
+
+	/**
+	* Undefine a module
+	* @param module Module to undefine.
+	**/
+	undef(module: string): void;
+
+	/**
+	* Semi-private function, overload in special instance of undef()
+	**/
+	onResourceLoad(context: Object, map: RequireMap, depArray: RequireMap[]): void;
+}
+
+interface RequireDefine {
+
+	/**
+	* Define Simple Name/Value Pairs
+	* @param config Dictionary of Named/Value pairs for the config.
+	**/
+	(config: { [key: string]: any; }): void;
+
+	/**
+	* Define function.
+	* @param func: The function module.
+	**/
+	(func: () => any): void;
+
+	/**
+	* Define function with dependencies.
+	* @param deps List of dependencies module IDs.
+	* @param ready Callback function when the dependencies are loaded.
+	*	callback param deps module dependencies
+	*	callback return module definition
+	**/
+    	(deps: string[], ready: Function): void;
+
+	/**
+	*  Define module with simplified CommonJS wrapper.
+	* @param ready
+	*	callback require requirejs instance
+	*	callback exports exports object
+	*	callback module module
+	*	callback return module definition
+	**/
+	(ready: (require: Require, exports: { [key: string]: any; }, module: RequireModule) => any): void;
+
+	/**
+	* Define a module with a name and dependencies.
+	* @param name The name of the module.
+	* @param deps List of dependencies module IDs.
+	* @param ready Callback function when the dependencies are loaded.
+	*	callback deps module dependencies
+	*	callback return module definition
+	**/
+	(name: string, deps: string[], ready: Function): void;
+
+	/**
+	* Define a module with a name.
+	* @param name The name of the module.
+	* @param ready Callback function when the dependencies are loaded.
+	*	callback return module definition
+	**/
+	(name: string, ready: Function): void;
+
+	/**
+	* Used to allow a clear indicator that a global define function (as needed for script src browser loading) conforms
+	* to the AMD API, any global define function SHOULD have a property called "amd" whose value is an object.
+	* This helps avoid conflict with any other existing JavaScript code that could have defined a define() function
+	* that does not conform to the AMD API.
+	* define.amd.jQuery is specific to jQuery and indicates that the loader is able to account for multiple version
+	* of jQuery being loaded simultaneously.
+	*/
+	amd: Object;
+}
+
+// Ambient declarations for 'require' and 'define'
+declare var requirejs: Require;
+declare var require: Require;
+declare var define: RequireDefine;