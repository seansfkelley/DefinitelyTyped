/// <reference types="mqtt" />

import * as React from "react";
import * as ReactDOM from "react-dom";

import Select, * as ReactSelect from "react-select";
import { Option, ReactSelectProps, ReactAsyncSelectProps, MenuRendererProps } from "react-select";

const CustomOption = React.createClass({
    propTypes: {
        children: React.PropTypes.node,
        className: React.PropTypes.string,
        isDisabled: React.PropTypes.bool,
        isFocused: React.PropTypes.bool,
        isSelected: React.PropTypes.bool,
        onFocus: React.PropTypes.func,
        onSelect: React.PropTypes.func,
        option: React.PropTypes.object.isRequired,
    },
    handleMouseDown (event: Event) {
        event.preventDefault();
        event.stopPropagation();
        this.props.onSelect(this.props.option, event);
    },
    handleMouseEnter (event: Event) {
        this.props.onFocus(this.props.option, event);
    },
    handleMouseMove (event: Event) {
        if (this.props.isFocused) return;
        this.props.onFocus(this.props.option, event);
    },
    render () {
        return (
            <div className="Select-option"
                    onMouseDown={this.handleMouseDown}
                    onMouseEnter={this.handleMouseEnter}
                    onMouseMove={this.handleMouseMove}
                    title={this.props.option.title}>
                {this.props.children}
            </div>
        );
    }
});

const CustomValue = React.createClass({
    propTypes: {
        children: React.PropTypes.node,
        placeholder: React.PropTypes.string,
        value: React.PropTypes.object
    },
    render () {
        return (
            <div className="Select-value" title={this.props.value.title}>
                <span className="Select-value-label">
                    {this.props.children}
                </span>
            </div>
        );
    }
});

const filterOptions = (options: Array<Option>, filter: string, values: Array<Option>) => {
    // Filter already selected values
    let filteredOptions = options.filter(option => values.indexOf(option) < 0);

    // Filter by label
    if (filter != null && filter.length > 0) {
        filteredOptions = filteredOptions.filter(option => RegExp(filter, 'ig').test(option.label));
    }

    // Append Addition option
    if (filteredOptions.length === 0) {
        filteredOptions.push({
            label:  `Create: ${filter}`,
            value:  filter
        });
    }

    return filteredOptions;
};

class SelectTest extends React.Component<React.Props<{}>, {}> {

    render() {
        const options: Option[] = [{ label: "Foo", value: "bar" }];
        const onChange = (value: any) => console.log(value);
        const renderMenu = ({
            focusedOption,
            focusOption,
            labelKey,
            options,
            selectValue,
            valueArray
        }: MenuRendererProps) => { return <div></div> };
        const onOpen = () => { return; };
        const onClose = () => { return; };
        const optionRenderer = (option: Option) => <span>{option.label}</span>

        const selectProps: ReactSelectProps = {
            name: "test-select",
            className: "test-select",
            key: "1",
            options: options,
            optionRenderer: optionRenderer,
            allowCreate: true,
            autofocus: true,
            autosize: true,
            clearable: true,
            escapeClearsValue: true,
            filterOptions: filterOptions,
            ignoreAccents: true,
            joinValues: false,
            matchPos: "any",
            matchProp: "any",
            menuContainerStyle: {},
            menuRenderer: renderMenu,
            menuStyle: {},
            multi: true,
            onMenuScrollToBottom: () => {},
            onValueClick: onChange,
            onOpen: onOpen,
            onClose: onClose,
            openAfterFocus: false,
            optionComponent: CustomOption as any,
            required: false,
            resetValue: "resetValue",
            scrollMenuIntoView: false,
            valueKey: "github",
            labelKey: "name",
            onChange: onChange,
            value: options,
<<<<<<< HEAD
            valueComponent: CustomValue as any,
=======
            valueComponent: CustomValue,
            valueRenderer: optionRenderer
>>>>>>> c42b2ba1
        };

        return <div>
            <Select {...(selectProps as any)} />
        </div>;
    }
}

class SelectAsyncTest extends React.Component<React.Props<{}>, {}> {

    render() {
        const getOptions = (input: string, callback: Function) => {
            setTimeout(function() {
                callback(null, options);
            }, 500);
        };
        const options: Option[] = [{ label: "Foo", value: "bar" }];
        const onChange = (value: any) => console.log(value);

        const asyncSelectProps: ReactAsyncSelectProps = {
            name: "test-select",
            className: "test-select",
            key: "1",
            matchPos: "any",
            matchProp: "any",
            multi: true,
            onValueClick: onChange,
            valueKey: "github",
            labelKey: "name",
            onChange: onChange,
            simpleValue: undefined,
            value: options,
            loadOptions: getOptions,
            cache: {},
            ignoreAccents: false,
            ignoreCase: true,
            isLoading: false,
            minimumInput: 5,
            searchPromptText: "search...",
            searchingText: "searching...",
        };

        return <div>
            <Select.Async {...(asyncSelectProps as any)} />
        </div>;
    }

}<|MERGE_RESOLUTION|>--- conflicted
+++ resolved
@@ -1,9 +1,7 @@
-/// <reference types="mqtt" />
-
 import * as React from "react";
 import * as ReactDOM from "react-dom";
 
-import Select, * as ReactSelect from "react-select";
+import Select = require("react-select");
 import { Option, ReactSelectProps, ReactAsyncSelectProps, MenuRendererProps } from "react-select";
 
 const CustomOption = React.createClass({
@@ -121,7 +119,7 @@
             onOpen: onOpen,
             onClose: onClose,
             openAfterFocus: false,
-            optionComponent: CustomOption as any,
+            optionComponent: CustomOption,
             required: false,
             resetValue: "resetValue",
             scrollMenuIntoView: false,
@@ -129,16 +127,12 @@
             labelKey: "name",
             onChange: onChange,
             value: options,
-<<<<<<< HEAD
-            valueComponent: CustomValue as any,
-=======
             valueComponent: CustomValue,
             valueRenderer: optionRenderer
->>>>>>> c42b2ba1
         };
 
         return <div>
-            <Select {...(selectProps as any)} />
+            <Select {...selectProps} />
         </div>;
     }
 }
@@ -178,7 +172,7 @@
         };
 
         return <div>
-            <Select.Async {...(asyncSelectProps as any)} />
+            <Select.Async {...asyncSelectProps} />
         </div>;
     }
 
